import anndata
import logging
import pandas as pd
from adata_hf_datasets.utils import (
    fix_non_numeric_nans,
)
from adata_hf_datasets.pp.utils import (
    ensure_log_norm,
    is_data_scaled,
    check_enough_genes_per_batch,
    consolidate_low_frequency_categories,
)
from adata_hf_datasets.pp.pybiomart_utils import add_ensembl_ids, ensure_ensembl_index
import shutil
import tempfile
import uuid
from pathlib import Path
import os
import anndata as ad
import scanpy as sc
import scipy.sparse as sp
import numpy as np
from appdirs import user_cache_dir
import errno
import time
import random
from importlib import resources
from importlib.util import find_spec

logger = logging.getLogger(__name__)


def _get_resource_path(resource_file: str, resources_dir: str = None) -> Path:
    """
    Get path to a resource file, using package data if resources_dir is default.

    This function handles both:
    1. Package-installed resources (when resources_dir is None or "resources")
    2. Custom resource directories (when resources_dir is provided as a custom path)

    Parameters
    ----------
    resource_file : str
        Name of the resource file (e.g., "gene_selection_10k.txt")
    resources_dir : str, optional
        Custom resources directory. If None or "resources", uses package data.
        If a custom path, uses that directory.

    Returns
    -------
    Path
        Path object pointing to the resource file
    """
    # If custom resources_dir is provided and it's not the default, use it
    if resources_dir is not None and resources_dir != "resources":
        return Path(resources_dir) / resource_file

    # Otherwise, try to use package data
    try:
        # Try to access as package data using importlib.resources
        # For Python < 3.9, use files() which returns a Traversable
        # For Python >= 3.9, files() works directly
        package = resources.files("adata_hf_datasets.resources")
        resource_path = package / resource_file

        # Check if the resource exists in the package
        # files() returns a Traversable, we need to check if it exists
        if resource_path.is_file():
            # For compatibility with older code that expects a string/Path,
            # we'll need to extract the actual path
            # files() gives us a Traversable, which works with open() directly
            # but for path operations, we might need the actual file system path
            try:
                # Try to convert Traversable to Path using os.fspath() (PEP 519)
                # This works for most filesystem-based Traversable implementations
                path_str = os.fspath(resource_path)
                return Path(path_str)
            except (TypeError, AttributeError):
                # If that doesn't work, try string conversion
                try:
                    path_str = str(resource_path)
                    # Check if it looks like a filesystem path
                    if path_str.startswith("/") or (
                        len(path_str) > 2 and path_str[1] == ":"
                    ):
                        return Path(path_str)
                except (TypeError, AttributeError):
                    pass
                # Last fallback: try to resolve as Path from string
                return Path(str(resource_path))
    except (ModuleNotFoundError, ImportError, AttributeError):
        # Package not installed or resources not found, fall back to local "resources" dir
        pass

    # Fallback: try local "resources" directory (for development/backward compatibility)
    local_resource = Path("resources") / resource_file
    if local_resource.exists():
        return local_resource

    # If all else fails, construct the path as before for error messages
    if resources_dir is None:
        resources_dir = "resources"
    return Path(resources_dir) / resource_file


def _redirect_tmp_cache_dir(
    cache_dir: str, cluster_tmp_dir: str = "/scratch/global/menger/tmp"
) -> str:
    """
    Redirect cache directories from /tmp/ to a cluster-appropriate location.

    Parameters
    ----------
    cache_dir : str
        The original cache directory path.
    cluster_tmp_dir : str, optional
        The cluster tmp directory to use instead of /tmp/.
        Defaults to "/scratch/global/menger/tmp".

    Returns
    -------
    str
        The potentially redirected cache directory path.
    """
    cache_path = Path(cache_dir)

    # Check if the path starts with /tmp/
    if str(cache_path).startswith("/tmp/"):
        # Get the relative part after /tmp/
        relative_path = cache_path.relative_to("/tmp")
        # Create new path using cluster tmp directory
        new_cache_dir = os.path.join(cluster_tmp_dir, str(relative_path))
        logger.info(f"Redirecting cache from {cache_dir} to {new_cache_dir}")

        # Ensure the new directory exists
        os.makedirs(new_cache_dir, exist_ok=True)

        return new_cache_dir

    return cache_dir


class BaseEmbedder:
    """
    Base class for all embedders. Defines a common interface.
    """

    def __init__(self, embedding_dim, **init_kwargs):
        """
        Initialize the embedder.

        Parameters
        ----------
        embedding_dim : int
            Dimensionality of the output embedding space.
        init_kwargs : dict
            Additional keyword arguments for the embedder.
        """
        self.embedding_dim = embedding_dim
        self.init_kwargs = init_kwargs

    def prepare(
        self,
        adata: anndata.AnnData | None = None,
        adata_path: str | None = None,
        **kwargs,
    ):
        """
        Prepare the embedder for embedding. Subclasses decide whether
        to train from scratch, load from hub, or load from S3, etc.

        Parameters
        ----------
        adata : anndata.AnnData, optional
            Single-cell dataset in memory.
        adata_path : str, optional
            Path to the AnnData file (.h5ad).
        **kwargs : dict
            Additional keyword arguments used for preparing.

        Raises
        ------
        ValueError
            If neither adata nor adata_path is provided.
        """

        raise NotImplementedError("Subclasses must implement 'prepare'")

    def embed(
        self,
        adata: anndata.AnnData | None = None,
        adata_path: str | None = None,
        obsm_key: str = "X_embedding",
        **kwargs,
    ) -> np.ndarray:
        """
        Transform the data into the learned embedding space.

        Parameters
        ----------
        adata : anndata.AnnData, optional
            Single-cell dataset in memory.
        adata_path : str, optional
            Path to the AnnData file (.h5ad).
        obsm_key : str
            The key in `adata.obsm` under which to store the embedding.
        **kwargs : dict
            Additional keyword arguments for embedding.

        Returns
        -------
        np.ndarray
            The embedding matrix of shape (n_cells, embedding_dim).

        Raises
        ------
        ValueError
            If neither adata nor adata_path is provided.
        """
        raise NotImplementedError("Subclasses must implement 'embed'")


def _check_load_adata(
    adata: anndata.AnnData | None = None, adata_path: str | None = None
):
    if adata is None and adata_path is None:
        raise ValueError("Either adata or adata_path must be provided")
    if adata is not None and adata_path is not None:
        raise ValueError("Only one of adata or adata_path must be provided")
    if adata_path is not None:
        path = Path(adata_path)
        if path.suffix == ".zarr":
            adata = ad.read_zarr(path)
        else:
            adata = ad.read_h5ad(path)
    return adata


class HighlyVariableGenesEmbedder(BaseEmbedder):
    """
    Selects the top `n_top` highly variable genes from an AnnData object and uses them as an embedding.
    """

    def __init__(self, embedding_dim: int = 2000, **kwargs):
        """
        Parameters
        ----------
        n_top : int, optional
            The number of highly variable genes to select.
        kwargs : dict
            Additional keyword arguments. Not used.
        """
        super().__init__(embedding_dim=embedding_dim)

    def prepare(
        self,
        adata: anndata.AnnData | None = None,
        adata_path: str | None = None,
        **kwargs,
    ) -> None:
        """
        Identifies the top `embedding_dim` highly variable genes in `adata`.

        Parameters
        ----------
        adata : anndata.AnnData, optional
            The single-cell data to analyze.
        adata_path : str, optional
            Path to the AnnData file (.h5ad).
        kwargs : dict
            Additional keyword arguments for `scanpy.pp.highly_variable_genes`.
        """

        logger.info("No preperation done for HVG embedder. Done in embed method.")

    def embed(
        self,
        adata: anndata.AnnData | None = None,
        adata_path: str | None = None,
        obsm_key: str = "X_hvg",
        batch_key: str | None = None,
        **kwargs,
    ) -> np.ndarray:
        """
        Stores the expression of the selected highly variable genes as an embedding.

        Parameters
        ----------
        adata : anndata.AnnData, optional
            The single-cell data containing highly variable genes.
        adata_path : str, optional
            Path to the AnnData file (.h5ad).
        obsm_key : str, optional
            The key under which the embedding will be stored in `adata.obsm`.
        batch_key : str, optional
            The batch key in `adata.obs` to use for batch correction.
        **kwargs : dict
            Additional keyword arguments. Not used.

        Returns
        -------
        np.ndarray
            The embedding matrix of shape (n_cells, n_hvg_genes).
        """
        adata = _check_load_adata(adata, adata_path)
        logger.info("Selecting top %d highly variable genes.", self.embedding_dim)
        redo_hvg = True
        # Check if the highly variable genes have already been computed and if there are enough
        if "highly_variable" in adata.var:
            n_hvg = np.sum(adata.var["highly_variable"])
            if n_hvg >= self.embedding_dim:
                logger.info(
                    "Found %d highly variable genes. No need to recompute.",
                    n_hvg,
                )
                redo_hvg = False
        # only compute if not already included (from pp)
        if redo_hvg:
            logger.info("Normalizing and log-transforming data before HVG selection.")
            ensure_log_norm(adata, var_threshold=1)
            # Convert to dense for checking
            if sp.issparse(adata.X):
                X_arr = adata.X.toarray()
            else:
                X_arr = adata.X
            # Find genes (columns) with any infinite values
            finite_mask = np.isfinite(X_arr).all(axis=0)
            n_bad = np.count_nonzero(~finite_mask)
            if n_bad > 0:
                logger.warning(
                    "Found %d genes with infinite values. Removing those genes.", n_bad
                )
                # Remove genes with infinite values
                adata = adata[:, finite_mask]
            # Check if enough valid genes are present in each batch
            if batch_key is not None:
                consolidate_low_frequency_categories(
                    adata, columns=[batch_key], threshold=3, remove=False
                )
                check_enough_genes_per_batch(adata, batch_key, self.embedding_dim)
            # remove cells with infinity values
            sc.pp.highly_variable_genes(
                adata, n_top_genes=self.embedding_dim, batch_key=batch_key
            )

        if "highly_variable" not in adata.var:
            raise ValueError("Failed to compute highly variable genes.")
        logger.info("Successfully identified highly variable genes.")
        # check if there a different number of highly variable genes was selected
        if self.embedding_dim != np.sum(adata.var["highly_variable"]):
            logger.warning(
                "Selected %d highly variable genes, but %d were requested.",
                np.sum(adata.var["highly_variable"]),
                self.embedding_dim,
            )
            # if more genes were selected, take the top ones
            if np.sum(adata.var["highly_variable"]) > self.embedding_dim:
                logger.warning(
                    "Manually enforcing exact number of highly variable genes."
                )
                self._enforce_exact_hvg_from_dispersion(adata, self.embedding_dim)
            else:
                raise ValueError(
                    f"Selected less highly variable genes than requested. Requested {self.embedding_dim}, selected {np.sum(adata.var['highly_variable'])}. Full data contains {adata.shape[1]} genes."
                )

        hvg_mask = adata.var["highly_variable"].values
        X = adata.X.toarray() if sp.issparse(adata.X) else adata.X
        embedding_matrix = X[:, hvg_mask]
        # Store in adata for compatibility
        adata.obsm[obsm_key] = sp.csr_matrix(embedding_matrix)
        logger.info(
            f"Stored highly variable gene expression in adata.obsm[{obsm_key}], with shape {embedding_matrix.shape}"
        )
        return embedding_matrix

    def _enforce_exact_hvg_from_dispersion(self, adata: sc.AnnData, n_top: int) -> None:
        """Enforce exact number of HVGs by selecting top genes by normalized dispersion.

        Parameters
        ----------
        adata : AnnData
            AnnData object after running `highly_variable_genes`.
        n_top : int
            Number of top genes to retain.
        """
        if "dispersions_norm" not in adata.var.columns:
            raise ValueError(
                "Missing 'dispersions_norm'. Run `sc.pp.highly_variable_genes` with `flavor='seurat'` or similar."
            )

        top_genes = adata.var["dispersions_norm"].nlargest(n_top).index
        adata.var["highly_variable"] = False
        adata.var.loc[top_genes, "highly_variable"] = True


class PCAEmbedder_old(BaseEmbedder):
    """PCA-based embedding for single-cell data stored in AnnData."""

    def __init__(self, embedding_dim: int = 64, **kwargs):
        """
        Initialize the PCA embedder.

        Parameters
        ----------
        embedding_dim : int
            Number of principal components to retain.
        kwargs : dict
            Additional keyword arguments. Not used.
        """
        super().__init__(embedding_dim=embedding_dim)
        self.embedding_dim = embedding_dim
        self._pca_model = None

    def prepare(
        self,
        adata: anndata.AnnData | None = None,
        adata_path: str | None = None,
        n_cells=10000,
        **kwargs,
    ) -> None:
        """Fit a PCA model to the AnnData object's .X matrix."""
        adata = _check_load_adata(adata, adata_path)
        logger.info(
            "Fitting PCA with %d components on %d.", self.embedding_dim, n_cells
        )
        from sklearn.decomposition import PCA

        adata_sub = adata.copy()
        # get a random subset of cells with random
        logger.info("Subsampling %d cells for PCA.", n_cells)
        if n_cells < adata_sub.shape[0]:
            adata_sub = adata_sub[
                np.random.choice(adata_sub.shape[0], n_cells, replace=False), :
            ]

        if not is_data_scaled(adata_sub.X):
            logger.info("Data is not scaled. Scaling data before PCA.")
            sc.pp.scale(adata_sub)
        X = adata_sub.X.toarray() if sp.issparse(adata_sub.X) else adata_sub.X
        self._pca_model = PCA(n_components=self.embedding_dim)  # Pass kwargs to PCA
        self._pca_model.fit(X)

    def embed(
        self,
        adata: anndata.AnnData | None = None,
        adata_path: str | None = None,
        obsm_key: str = "X_pca",
        **kwargs,
    ) -> np.ndarray:
        """Transform the data via PCA and return the embedding matrix."""
        adata = _check_load_adata(adata, adata_path)
        if self._pca_model is None:
            raise RuntimeError("PCA model is not fit yet. Call `prepare(adata)` first.")
        X = adata.X.toarray() if sp.issparse(adata.X) else adata.X
        embedding_matrix = self._pca_model.transform(X)
        # Store in adata for compatibility
        adata.obsm[obsm_key] = embedding_matrix
        return embedding_matrix


class PCAEmbedder(BaseEmbedder):
    """
    Pre-trained PCA embedder using saved cross-dataset PCA model.

    This embedder loads a pre-trained PCA model and gene list from the resources
    directory and applies it to new datasets, ensuring consistent dimensionality
    reduction across all analyses.
    """

    def __init__(self, embedding_dim: int = 50, **kwargs):
        """
        Initialize the pre-trained PCA embedder.

        Parameters
        ----------
        embedding_dim : int, optional
            Number of principal components to retain. Defaults to 50.
            This should match the number of components in the saved model.
        kwargs : dict
            Additional keyword arguments including:
            - resources_dir: Directory containing resource files (default: "resources")
            - model_file: Name of the PCA model file (default: "cellxgene_geo_pca_10000_to_50.pkl")
            - gene_list_file: Name of the gene list file (default: "gene_selection_10k.txt")
        """
        super().__init__(embedding_dim=embedding_dim)
        self.embedding_dim = embedding_dim

        # Set default resource directory and file names
        resources_dir = kwargs.get("resources_dir", "resources")
        model_file = kwargs.get("model_file", "cellxgene_geo_pca_10000_to_50.pkl")
        gene_list_file = kwargs.get("gene_list_file", "gene_selection_10k.txt")

        # Construct full paths using helper function to support package data
        self.model_path = str(_get_resource_path(model_file, resources_dir))
        self.gene_list_path = str(_get_resource_path(gene_list_file, resources_dir))

        # Initialize model components
        self.pca_model = None
        self.scaler = None
        self.gene_order = None
        self.metadata = None

        logger.info(f"Initialized PCAEmbedder with model_path: {self.model_path}")
        logger.info(
            f"Initialized PCAEmbedder with gene_list_path: {self.gene_list_path}"
        )

    def _load_model(self) -> None:
        """Load the saved PCA model and gene list."""
        import pickle

        # Load PCA model
        if not Path(self.model_path).exists():
            raise FileNotFoundError(f"PCA model file not found: {self.model_path}")

        with open(self.model_path, "rb") as f:
            model_data = pickle.load(f)

        # Extract components
        self.pca_model = model_data["pca_model"]
        self.scaler = model_data["scaler"]
        self.gene_order = model_data["gene_order"]
        self.metadata = model_data["metadata"]

        logger.info(
            f"Loaded PCA model: {self.metadata['n_components']} components, {len(self.gene_order)} genes"
        )

        # Validate embedding dimension matches model
        if self.embedding_dim != self.pca_model.n_components_:
            logger.warning(
                f"Embedding dimension ({self.embedding_dim}) doesn't match model components ({self.pca_model.n_components_}). Using model components."
            )
            self.embedding_dim = self.pca_model.n_components_

    def _load_gene_list(self) -> None:
        """Load gene list from file if not already loaded from model."""
        if self.gene_order is None:
            gene_list_path = Path(self.gene_list_path)
            if not gene_list_path.exists():
                raise FileNotFoundError(f"Gene list file not found: {gene_list_path}")

            with open(gene_list_path, "r") as f:
                self.gene_order = [line.strip() for line in f if line.strip()]

            logger.info(f"Loaded {len(self.gene_order)} genes from {gene_list_path}")

    def _subset_and_order_genes(self, adata: ad.AnnData) -> ad.AnnData:
        """
        Subset dataset to required genes in the correct order.
        Missing genes are filled with zeros to ensure consistent dimensionality.

        Parameters
        ----------
        adata : ad.AnnData
            Input dataset

        Returns
        -------
        ad.AnnData
            Subsetted dataset with genes in correct order
        """
        # Ensure ensembl IDs are available
        ensure_ensembl_index(adata, ensembl_col="ensembl_id")

        # Create a new AnnData object with the exact gene list
        n_cells = adata.n_obs

        # Initialize data matrix with zeros for all genes
        if sp.issparse(adata.X):
            X_new = np.zeros((n_cells, len(self.gene_order)), dtype=adata.X.dtype)
        else:
            X_new = np.zeros((n_cells, len(self.gene_order)), dtype=adata.X.dtype)

        # Create new var DataFrame with the exact gene list
        var_new = pd.DataFrame(index=self.gene_order)

        # Copy available genes from original dataset
        available_genes = [g for g in self.gene_order if g in adata.var_names]
        missing_genes = [g for g in self.gene_order if g not in adata.var_names]

        if len(available_genes) == 0:
            raise ValueError("Dataset has no genes from the required gene set")

        # Copy data for available genes
        for j, gene in enumerate(self.gene_order):
            if gene in adata.var_names:
                # Find the column index in the original dataset
                orig_idx = list(adata.var_names).index(gene)
                X_new[:, j] = (
                    adata.X[:, orig_idx].toarray().flatten()
                    if sp.issparse(adata.X)
                    else adata.X[:, orig_idx]
                )

                # Copy var metadata for this gene
                if gene in adata.var.columns:
                    for col in adata.var.columns:
                        if col not in var_new.columns:
                            var_new[col] = None
                        var_new.loc[gene, col] = adata.var.loc[gene, col]

        # Create new AnnData object
        adata_subset = ad.AnnData(
            X=X_new,
            obs=adata.obs.copy(),
            var=var_new,
            uns=adata.uns.copy() if adata.uns else {},
        )

        # Log information about missing genes
        if missing_genes:
            logger.warning(
                f"Dataset missing {len(missing_genes)} genes, filled with zeros"
            )
            logger.debug(f"First few missing genes: {missing_genes[:5]}")

        logger.info(
            f"Dataset subsetted to {len(self.gene_order)} genes (exact order from model)"
        )
        return adata_subset

    def _prepare_data(self, adata: ad.AnnData) -> np.ndarray:
        """
        Prepare data for PCA transformation.

        Parameters
        ----------
        adata : ad.AnnData
            Subsetted dataset

        Returns
        -------
        np.ndarray
            Prepared data matrix
        """
        # Convert to dense if sparse
        if sp.issparse(adata.X):
            X = adata.X.toarray()
        else:
            X = adata.X.copy()

        # Apply scaling if scaler was used during training
        if self.scaler is not None:
            logger.debug("Applying saved scaling transformation")
            X = self.scaler.transform(X)
        else:
            logger.debug("No scaling applied (none was used during training)")

        return X

    def prepare(
        self,
        adata: anndata.AnnData | None = None,
        adata_path: str | None = None,
        **kwargs,
    ) -> None:
        """
        Load the pre-trained PCA model and gene list.

        Parameters
        ----------
        adata : anndata.AnnData, optional
            Not used for preparation, but kept for interface consistency.
        adata_path : str, optional
            Not used for preparation, but kept for interface consistency.
        **kwargs : dict
            Additional keyword arguments (unused).
        """
        logger.info("Loading pre-trained PCA model and gene list...")
        self._load_model()
        self._load_gene_list()
        logger.info("PCA model preparation complete")

    def embed(
        self,
        adata: anndata.AnnData | None = None,
        adata_path: str | None = None,
        obsm_key: str = "X_pca",
        **kwargs,
    ) -> np.ndarray:
        """
        Apply pre-trained PCA transformation to a dataset.

        Parameters
        ----------
        adata : anndata.AnnData, optional
            Input dataset
        adata_path : str, optional
            Path to the AnnData file (.h5ad or .zarr)
        obsm_key : str, default "X_pca"
            Key for storing PCA results in adata.obsm

        Returns
        -------
        np.ndarray
            PCA embedding matrix
        """
        adata = _check_load_adata(adata, adata_path)

        if self.pca_model is None:
            raise RuntimeError("PCA model is not loaded. Call `prepare()` first.")

        logger.info(f"Applying pre-trained PCA to dataset: {adata.shape}")

        # 1. Subset to required genes in correct order
        adata_subset = self._subset_and_order_genes(adata)

        # 2. Prepare data (scaling, etc.)
        X_prepared = self._prepare_data(adata_subset)

        # 3. Apply PCA transformation
        X_pca = self.pca_model.transform(X_prepared)
        # Ensure consistent dtype for downstream storage/writing
        X_pca = X_pca.astype(np.float32, copy=False)

        # 4. Store results in original adata
        adata.obsm[obsm_key] = X_pca

        logger.info(f"PCA applied: {adata.shape} -> {X_pca.shape}")
        logger.info(f"Results stored in adata.obsm['{obsm_key}']")

        return X_pca


class GeneformerEmbedder(BaseEmbedder):
    """
    Geneformer Encoder for single-cell data embeddings.

    This class uses the Geneformer package to generate a 768-dimensional embedding
    for single-cell data. It supports pre-trained models with either 2048 or 4096
    input genes, as well as different numbers of layers.

    References
    ----------
    The Geneformer package and models must be installed and available locally.
    For installation instructions, see https://geneformer.readthedocs.io/en/latest/.
    """

    def __init__(
        self,
        model_name: str = "Geneformer-V2-104M",
        emb_extractor_init: dict = None,
        tokenizer_kwargs: dict | None = None,
        geneformer_root: str | Path | None = None,
        validate_paths: bool = True,
        device: str | None = None,
        **kwargs,
    ):
        """
        Initialize the Geneformer embedder configuration.

        Parameters
        ----------
        model_name : str, optional
            Name of the Geneformer model to use. This will be used to construct the
            model directory path. Default is "Geneformer-V2-104M".
        emb_extractor_init : dict, optional
            Dictionary with additional parameters for the EmbExtractor from Geneformer.
            See geneformer documentation for more information.
        tokenizer_kwargs : dict, optional
            Options forwarded to TranscriptomeTokenizer.
        geneformer_root : str | Path, optional
            Root directory where Geneformer repository is located. If None, tries to
            auto-detect based on project structure. When Geneformer is installed via pip,
            you should clone it from HuggingFace and pass the directory here:
            `git clone https://huggingface.co/ctheodoris/Geneformer` then pass the path.
        validate_paths : bool, optional
            Whether to validate that required paths exist during initialization.
            Default is True. Set to False if paths will be validated later (e.g., in subclasses).
        device : str | torch.device | None, optional
            Device to run the model on. If None, auto-detects: MPS (Mac) > CUDA > CPU.
            Can be "mps", "cuda", "cpu", or a torch.device object.
        kwargs : dict
            Additional keyword arguments for the embedder, not used here but included
            for interface consistency.
        """
        # Check for geneformer at initialization
        if find_spec("geneformer") is None:
            raise ImportError(
                "geneformer is required to use the Geneformer embedder. "
                "To install:\n"
                "  1. Clone the repository: git clone https://huggingface.co/ctheodoris/Geneformer\n"
                "  2. Install it: pip install <path_to_cloned_Geneformer>\n"
                "  3. Pass the root directory to geneformer_root parameter:\n"
                "     GeneformerEmbedder(geneformer_root='<path_to_cloned_Geneformer>')"
            )

        super().__init__(embedding_dim=768)
        self.model = None
        self.model_name = model_name
        self.model_input_size = 4096  # Always 4096 for new models

        # Resolve geneformer root directory
        self.geneformer_root = self._resolve_geneformer_root(geneformer_root)

        # Construct directory paths
        dictionary_dir = self.geneformer_root / "geneformer"
        self.model_dir = self.geneformer_root / model_name

        # Set up dictionary file paths (updated to gc104M)
        self.ensembl_mapping_dict = str(
            dictionary_dir / "ensembl_mapping_dict_gc104M.pkl"
        )
        self.token_dictionary_file = str(dictionary_dir / "token_dictionary_gc104M.pkl")
        self.gene_median_file = str(
            dictionary_dir / "gene_median_dictionary_gc104M.pkl"
        )
        self.gene_name_id_dict = str(dictionary_dir / "gene_name_id_dict_gc104M.pkl")

        # Validate that required directories and files exist (unless disabled)
        if validate_paths:
            self._validate_geneformer_paths()

        # Default parameters for EmbExtractor
        self.emb_extractor_init = {
            "model_type": "Pretrained",
            "num_classes": 0,
            "emb_mode": "cls",
            "cell_emb_style": "mean_pool",
            "gene_emb_style": "mean_pool",
            "filter_data": None,
            "max_ncells": None,
            "emb_layer": -1,
            "emb_label": [
                "sample_index"
            ],  # do not change if you want sample-based embeddings
            "labels_to_plot": None,
            "forward_batch_size": 16,
            "nproc": 8,
            "summary_stat": None,
            "token_dictionary_file": self.token_dictionary_file,
        }
        if emb_extractor_init is not None:
            self.emb_extractor_init.update(emb_extractor_init)

        # Options forwarded to TranscriptomeTokenizer
        self.tokenizer_kwargs = tokenizer_kwargs or {}

        # Device handling
        import torch

        if device is None:
            # Auto-detect: MPS (Mac) > CUDA > CPU
            if torch.backends.mps.is_available():
                self.device = "mps"
            elif torch.cuda.is_available():
                self.device = "cuda"
            else:
                self.device = "cpu"
        else:
            # Normalize torch.device objects to strings
            if isinstance(device, torch.device):
                self.device = str(device)
            else:
                self.device = str(device).lower()

        # Name of the tokenized dataset
        self.dataset_name = "geneformer"

        logger.info(
            "Initialized GeneformerEmbedder with model_name=%s, model_input_size=%d, geneformer_root=%s, device=%s",
            self.model_name,
            self.model_input_size,
            self.geneformer_root,
            self.device,
        )

    def _resolve_geneformer_root(self, geneformer_root: str | Path | None) -> Path:
        """
        Resolve the Geneformer root directory.

        Parameters
        ----------
        geneformer_root : str | Path | None
            User-provided geneformer root directory, or None for auto-detection.

        Returns
        -------
        Path
            Resolved Path to the Geneformer root directory.

        Raises
        ------
        ValueError
            If the directory cannot be resolved or doesn't exist.
        """
        if geneformer_root is not None:
            geneformer_root = Path(geneformer_root).resolve()
            if not geneformer_root.exists():
                raise ValueError(
                    f"Provided geneformer_root does not exist: {geneformer_root}. "
                    "Please clone Geneformer from https://huggingface.co/ctheodoris/Geneformer "
                    "and provide the correct path."
                )
            return geneformer_root

        # Try to auto-detect based on project structure (backward compatibility)
        project_dir = Path(__file__).resolve().parents[3]
        default_geneformer_root = project_dir / "external" / "Geneformer"

        if default_geneformer_root.exists():
            logger.info(
                "Auto-detected Geneformer root at %s (project structure)",
                default_geneformer_root,
            )
            return default_geneformer_root

        # If auto-detection fails, provide helpful error message
        raise ValueError(
            f"Could not find Geneformer repository. Tried: {default_geneformer_root}\n"
            "Please clone Geneformer from HuggingFace and install it:\n"
            "  1. git clone https://huggingface.co/ctheodoris/Geneformer\n"
            "  2. pip install <path_to_cloned_Geneformer>\n"
            "  3. Pass the root directory to geneformer_root parameter:\n"
            "     GeneformerEmbedder(geneformer_root='<path_to_cloned_Geneformer>')"
        )

    def _validate_geneformer_paths(self) -> None:
        """
        Validate that required Geneformer directories and files exist.

        Raises
        ------
        ValueError
            If required paths are missing, with helpful error messages.
        """
        errors = []

        # Check dictionary directory
        dictionary_dir = self.geneformer_root / "geneformer"
        if not dictionary_dir.exists():
            errors.append(
                f"Geneformer dictionary directory not found: {dictionary_dir}"
            )
        else:
            # Check required dictionary files
            required_files = {
                "ensembl_mapping_dict": self.ensembl_mapping_dict,
                "token_dictionary": self.token_dictionary_file,
                "gene_median": self.gene_median_file,
                "gene_name_id_dict": self.gene_name_id_dict,
            }

            for name, file_path in required_files.items():
                if not Path(file_path).exists():
                    errors.append(f"Required file '{name}' not found: {file_path}")

        # Check model directory
        if not self.model_dir.exists():
            errors.append(
                f"Model directory not found: {self.model_dir}\n"
                f"  Make sure the model '{self.model_name}' is downloaded and available."
            )

        if errors:
            error_msg = "Geneformer paths validation failed:\n" + "\n".join(
                f"  - {e}" for e in errors
            )
            error_msg += (
                "\n\nTo fix this:\n"
                "  1. Clone Geneformer: git clone https://huggingface.co/ctheodoris/Geneformer\n"
                "  2. Install it: pip install <path_to_cloned_Geneformer>\n"
                "  3. Download required model files\n"
                "  4. Pass the root directory: GeneformerEmbedder(geneformer_root='<path_to_cloned_Geneformer>')"
            )
            raise ValueError(error_msg)

    def _patch_transformers_hybrid_cache(self):
        """
        Patch transformers to make HybridCache available at the top level.

        This fixes the ImportError where peft tries to import HybridCache from
        transformers but it's only available in transformers.cache_utils.
        """
        try:
            import transformers
            from transformers.cache_utils import HybridCache

            # Check if HybridCache is already available at top level
            if hasattr(transformers, "HybridCache"):
                logger.debug("HybridCache already available in transformers")
                return

            # Add HybridCache to transformers module
            setattr(transformers, "HybridCache", HybridCache)
            logger.debug("Successfully patched transformers to include HybridCache")

        except ImportError as e:
            logger.warning(f"Could not patch transformers.HybridCache: {e}")
            # Don't raise here, let the original import error surface

    def _read_sample_indices(self, file_path: str | Path) -> np.ndarray:
        """
        Efficiently read sample indices from an AnnData file (h5ad or zarr) without loading the entire object.

        Parameters
        ----------
        file_path : str or Path
            Path to the AnnData file (.h5ad or .zarr).

        Returns
        -------
        np.ndarray
            Array of sample indices.

        Raises
        ------
        ValueError
            If the file format is not supported or if sample_index is not found.
        """
        file_path = Path(file_path)
        if file_path.suffix == ".h5ad":
            import h5py

            with h5py.File(file_path, "r") as f:
                if "obs" not in f or "sample_index" not in f["obs"]:
                    raise ValueError("sample_index not found in obs")
                return f["obs/sample_index"][:]
        elif file_path.suffix == ".zarr":
            import zarr

            logger.debug("Trying to open zarr store from %s", file_path)
            store = zarr.storage.LocalStore(file_path)
            logger.debug("Opened zarr store from %s", file_path)
            root = zarr.group(store=store)
            logger.debug("Opened zarr group from %s", file_path)
            if "obs" not in root or "sample_index" not in root["obs"]:
                raise ValueError("sample_index not found in obs")
            return root["obs/sample_index"][:]
        else:
            raise ValueError(f"Unsupported file format: {file_path.suffix}")

    def _detect_file_format(self, file_path: str | Path) -> str:
        """
        Detect file format based on file extension.

        Parameters
        ----------
        file_path : str | Path
            Path to the file

        Returns
        -------
        str
            'zarr' or 'h5ad'

        Raises
        ------
        ValueError
            If file format cannot be determined
        """
        file_path = Path(file_path)
        if file_path.suffix == ".zarr":
            return "zarr"
        elif file_path.suffix == ".h5ad":
            return "h5ad"
        else:
            raise ValueError(f"Unsupported file format: {file_path.suffix}")

    def _check_required_columns(self, file_path: str | Path, file_format: str) -> None:
        """
        Check if required columns exist in var and obs without loading full AnnData.

        Parameters
        ----------
        file_path : str | Path
            Path to the AnnData file
        file_format : str
            'zarr' or 'h5ad'

        Raises
        ------
        ValueError
            If required columns are missing
        """
        file_path = Path(file_path)
        required_var_cols = ["ensembl_id"]
        required_obs_cols = ["n_counts", "sample_index"]

        if file_format == "zarr":
            # For zarr, we can read groups directly
            import zarr

            store = zarr.storage.LocalStore(file_path)
            root = zarr.group(store=store)

            # Check var columns
            if "var" in root:
                var_cols = list(root["var"].keys())
                for col in required_var_cols:
                    if col not in var_cols:
                        raise ValueError(
                            f"{col} not found in adata.var. Run preprocessing script or pp_geneformer first."
                        )
            else:
                raise ValueError("var not found in zarr store")

            # Check obs columns
            if "obs" in root:
                obs_cols = list(root["obs"].keys())
                for col in required_obs_cols:
                    if col not in obs_cols:
                        raise ValueError(
                            f"{col} not found in adata.obs. Run preprocessing script or pp_geneformer first."
                        )
                # Additional validation for n_counts
            #        if "n_counts" in obs_cols:
            #            n_counts_values = root["obs/n_counts"][:]
            #            if np.any(np.isnan(n_counts_values)):
            #                raise ValueError(
            #                    "n_counts column exists but contains only NaN values. "
            #                    "Please run preprocessing first."
            #                )
            else:
                raise ValueError("obs not found in zarr store")

        elif file_format == "h5ad":
            # For h5ad, we need to use h5py to read metadata without loading full data
            import h5py

            with h5py.File(file_path, "r") as f:
                # Check var columns
                if "var" in f:
                    var_cols = list(f["var"].keys())
                    for col in required_var_cols:
                        if col not in var_cols:
                            raise ValueError(
                                f"{col} not found in adata.var. Run preprocessing script or pp_geneformer first."
                            )
                else:
                    raise ValueError("var not found in h5ad file")

                # Check obs columns
                if "obs" in f:
                    obs_cols = list(f["obs"].keys())
                    for col in required_obs_cols:
                        if col not in obs_cols:
                            raise ValueError(
                                f"{col} not found in adata.obs. Run preprocessing script or pp_geneformer first."
                            )
                    # Additional validation for n_counts
                    if "n_counts" in obs_cols:
                        n_counts_values = f["obs/n_counts"][:]
                        if np.all(np.isnan(n_counts_values)):
                            raise ValueError(
                                "n_counts column exists but contains only NaN values. "
                                "Please run preprocessing first."
                            )
                else:
                    raise ValueError("obs not found in h5ad file")

    def _check_counts_layer_exists(
        self, file_path: str | Path, file_format: str
    ) -> bool:
        """
        Check if 'counts' layer exists in the AnnData file without loading full data.

        Parameters
        ----------
        file_path : str | Path
            Path to the AnnData file
        file_format : str
            'zarr' or 'h5ad'

        Returns
        -------
        bool
            True if 'counts' layer exists, False otherwise
        """
        file_path = Path(file_path)

        if file_format == "zarr":
            import zarr

            store = zarr.storage.LocalStore(file_path)
            root = zarr.group(store=store)
            return "layers" in root and "counts" in root["layers"]
        elif file_format == "h5ad":
            import h5py

            with h5py.File(file_path, "r") as f:
                return "layers" in f and "counts" in f["layers"]
        return False

    def _set_x_to_counts_in_file(self, file_path: str | Path, file_format: str) -> None:
        """
        Set adata.X to adata.layers["counts"] in the file without loading full object.
        This modifies the file in-place.

        Parameters
        ----------
        file_path : str | Path
            Path to the AnnData file to modify
        file_format : str
            'zarr' or 'h5ad'

        Raises
        ------
        ValueError
            If 'counts' layer doesn't exist
        """
        file_path = Path(file_path)

        if not self._check_counts_layer_exists(file_path, file_format):
            raise ValueError(
                f"'counts' layer not found in {file_path}. "
                "Cannot set adata.X to adata.layers['counts']."
            )

        logger.info(f"Setting adata.X to adata.layers['counts'] in {file_path}")

        if file_format == "zarr":
            import zarr

            # Open zarr store in read-write mode
            store = zarr.storage.LocalStore(file_path)
            root = zarr.group(store=store, mode="r+")

            # Get counts array
            counts_array = root["layers/counts"]

            # Delete existing X if it exists
            if "X" in root:
                del root["X"]

            # Use zarr's copy method to efficiently copy the array
            # This preserves chunks, compression, and other metadata
            zarr.copy(counts_array, root, name="X")

            store.close()
            logger.info("Successfully set X to counts in zarr store")

        elif file_format == "h5ad":
            # For h5ad, use AnnData's backed mode for efficient modification
            # This loads only metadata and the counts layer, not the full X matrix
            adata_backed = ad.read_h5ad(file_path, backed="r+")

            # Set X to counts (works for both sparse and dense)
            adata_backed.X = adata_backed.layers["counts"].copy()

            # Force write the changes and close
            adata_backed.file.close()

            logger.info("Successfully set X to counts in h5ad file")

    def _copy_file_efficiently(
        self, src_path: str | Path, dest_path: str | Path, file_format: str
    ) -> str:
        """
        Efficiently copy file to destination with compression for zarr.

        Parameters
        ----------
        src_path : str | Path
            Source file path
        dest_path : str | Path
            Destination file path
        file_format : str
            'zarr' or 'h5ad'

        Returns
        -------
        str
            File format to use for tokenization ('h5ad' or 'zarr')
        """
        import shutil
        import zipfile

        src_path = Path(src_path)
        dest_path = Path(dest_path)

        if file_format == "zarr":
            # For zarr, create a compressed zip and then extract
            temp_zip = dest_path.parent / f"{dest_path.stem}_temp.zip"

            logger.info("Creating compressed zarr archive at %s", temp_zip)
            with zipfile.ZipFile(
                temp_zip, "w", zipfile.ZIP_DEFLATED, compresslevel=3
            ) as zipf:
                for file_path in src_path.rglob("*"):
                    if file_path.is_file():
                        arcname = file_path.relative_to(src_path)
                        zipf.write(file_path, arcname)

            logger.info("Extracting zarr archive to %s", dest_path)
            with zipfile.ZipFile(temp_zip, "r") as zipf:
                zipf.extractall(dest_path)

            # Clean up temp zip
            temp_zip.unlink()
            logger.info("Zarr store copied efficiently with compression")
            return "zarr"

        elif file_format == "h5ad":
            # For h5ad, simple copy
            logger.info("Copying h5ad file from %s to %s", src_path, dest_path)
            shutil.copy2(src_path, dest_path)
            return "h5ad"
        else:
            raise ValueError(f"Unsupported file format: {file_format}")

    def prepare(
        self,
        adata: anndata.AnnData | None = None,
        adata_path: str | None = None,
        do_tokenization: bool = True,
        **kwargs,
    ) -> None:
        """
        Prepare (preprocess + tokenize) the data for Geneformer embeddings.

        This includes:
         - Checking required attributes (ensembl_id, n_counts, sample_index) without loading full data.
         - Efficiently copying the AnnData file (with compression for zarr).
         - Optionally tokenizing the data using `TranscriptomeTokenizer` if it
           has not been tokenized previously (i.e., if the .dataset file doesn't exist).

        Parameters
        ----------
        adata : anndata.AnnData, optional
            Single-cell dataset to prepare. If provided, adata_path is ignored.
        adata_path : str, optional
            Path to the AnnData file (.h5ad or .zarr).
        do_tokenization : bool
            Whether to run the tokenization step if no tokenized dataset is found.
        **kwargs : dict
            Extra parameters for future extension, not used here.

        References
        ----------
        - The data is user-provided.
        - Geneformer tokenization is performed by `TranscriptomeTokenizer`.
        """

        # Patch transformers to make HybridCache available at top level
        self._patch_transformers_hybrid_cache()

        from geneformer import TranscriptomeTokenizer

        if adata is not None:
            # If adata object is provided, check if counts layer exists and set X to it
            if "counts" in adata.layers:
                logger.info(
                    "Setting adata.X to adata.layers['counts'] for in-memory adata"
                )
                adata.X = adata.layers["counts"].copy()
            else:
                logger.warning(
                    "'counts' layer not found in adata. "
                    "Geneformer typically expects raw counts in adata.X. "
                    "Proceeding with current adata.X."
                )

            # If adata object is provided, we still need to save it temporarily to use the efficient methods
            logger.warning(
                "AnnData object provided directly. For memory efficiency, consider providing adata_path instead."
            )
            if adata_path is None:
                # Create a temporary path
                from tempfile import NamedTemporaryFile

                temp_file = NamedTemporaryFile(delete=False, suffix=".h5ad")
                temp_file.close()
                adata_path = temp_file.name
                adata.write_h5ad(adata_path)
                logger.info("Wrote temporary AnnData to %s", adata_path)
            else:
                adata.write_h5ad(adata_path)

        if adata_path is None:
            raise ValueError("Either adata or adata_path must be provided.")

        # quick fix: Always use "processed" dir and not "processed_with_emb" to avoid retokenization
        if "processed_with_emb" in adata_path:
            adata_path = adata_path.replace("processed_with_emb", "processed")

        self.in_adata_path = Path(adata_path)
        adata_name = self.in_adata_path.stem

        # Detect file format without loading data
        file_format = self._detect_file_format(self.in_adata_path)
        logger.info("Detected file format: %s", file_format)

        # Check required attributes without loading full data
        logger.info("Checking required attributes without loading full data...")
        self._check_required_columns(self.in_adata_path, file_format)
        logger.info("All required attributes found!")

        # Set up directory structure
        self.og_adata_dir = self.in_adata_path.parent
        self.adata_dir = self.og_adata_dir / "geneformer" / adata_name / "adata"
        self.adata_dir.mkdir(parents=True, exist_ok=True)

        # Determine target file path and format
        if file_format == "zarr":
            gf_adata_file = self.adata_dir / f"{adata_name}.zarr"
            tokenize_format = "zarr"
        else:  # h5ad
            gf_adata_file = self.adata_dir / f"{adata_name}.h5ad"
            tokenize_format = "h5ad"

        # Copy file efficiently if it doesn't exist
        if not gf_adata_file.exists():
            logger.info("Efficiently copying file to %s", gf_adata_file)
            actual_format = self._copy_file_efficiently(
                self.in_adata_path, gf_adata_file, file_format
            )
            tokenize_format = actual_format

            # Set X to counts in the copied file if counts layer exists
            if self._check_counts_layer_exists(gf_adata_file, actual_format):
                try:
                    self._set_x_to_counts_in_file(gf_adata_file, actual_format)
                except Exception as e:
                    logger.warning(
                        f"Failed to set X to counts in copied file: {e}. "
                        "Proceeding with original X."
                    )
            else:
                logger.warning(
                    f"'counts' layer not found in {gf_adata_file}. "
                    "Geneformer typically expects raw counts in adata.X. "
                    "Proceeding with current adata.X."
                )
        else:
            logger.info(
                "AnnData already exists at %s. Skipping copying.",
                gf_adata_file,
            )
            # Check if we need to update X to counts in existing file
            if self._check_counts_layer_exists(gf_adata_file, file_format):
                logger.info(
                    "Checking if X needs to be updated to counts in existing file..."
                )
                # For now, we'll skip modifying existing files to avoid breaking
                # tokenized datasets. User can delete the file to force regeneration.
                # TODO: Could add a flag to force update if needed

        self.out_dataset_dir = (
            self.og_adata_dir / self.dataset_name / adata_name / "tokenized_ds"
        )

        # Check if tokenization is needed
        dataset_path = self.out_dataset_dir / f"{self.dataset_name}.dataset"
        if dataset_path.exists():
            logger.info(
                "Tokenized geneformer dataset already exists at %s. Skipping tokenization.",
                dataset_path,
            )
            return

        if do_tokenization:
            logger.info("Tokenizing data with TranscriptomeTokenizer...")
            tk = TranscriptomeTokenizer(
                custom_attr_name_dict={"sample_index": "sample_index"},
                nproc=6,
                gene_median_file=self.gene_median_file,
                token_dictionary_file=self.token_dictionary_file,
                gene_mapping_file=self.ensembl_mapping_dict,
                **self.tokenizer_kwargs,
            )
            # The tokenizer uses the file format that we actually have
            tk.tokenize_data(
                str(self.adata_dir),
                str(self.out_dataset_dir),
                self.dataset_name,
                file_format=tokenize_format,
            )
            logger.info("Created tokenized dataset: %s", dataset_path)
        else:
            logger.warning(
                "No tokenized dataset found and do_tokenization=False. "
                "Embedding will fail unless the tokenized dataset is created elsewhere."
            )

    def embed(
        self,
        adata: anndata.AnnData | None = None,
        adata_path: str | None = None,
        obsm_key: str = "X_geneformer",
        batch_size: int = 16,
        **kwargs,
    ) -> np.ndarray:
        """
        Run Geneformer embedding on the data.

        This method:
         - Reads the tokenized dataset from `self.tmp_dir`.
         - Invokes Geneformer's `EmbExtractor` to generate embeddings.
         - Re-reads the (processed) AnnData from the temporary directory.
         - Aligns the embeddings with the sample order, storing them in `adata.obsm[obsm_key]`.

        Parameters
        ----------
        adata : anndata.Anndata, optional
            The AnnData object to embed.
        adata_path : str, optional
            Path to the AnnData file (.h5ad).
        obsm_key : str, optional
            Key in `adata.obsm` to store the final embeddings. Defaults to "X_geneformer".
        batch_size : int, optional
            Forward batch size used by the Geneformer model for embedding extraction.
        **kwargs : dict
            Additional arguments (unused here, but kept for interface consistency).

        Returns
        -------
        np.ndarray
            The embedding matrix of shape (n_cells, 512).

        References
        ----------
        - The tokenized dataset must exist (either from `prepare(do_tokenization=True)`
          or manually created).
        - The final embeddings have dimensionality 512.

        Raises
        ------
        ImportError
            If geneformer package is not installed.
        ValueError
            If the tokenized dataset is missing and cannot be embedded.
        """

        # Patch transformers to make HybridCache available at top level
        self._patch_transformers_hybrid_cache()

        from geneformer import EmbExtractor

        dataset_path = self.out_dataset_dir / f"{self.dataset_name}.dataset"
        if not dataset_path.exists():
            raise ValueError(
                f"No tokenized dataset found at {dataset_path}. "
                "Did you run `prepare(..., do_tokenization=True)` first?"
            )

        # Check if csv with embeddings already exists (is simultaniously created for both splits of the dataset and therefore doesnt need to be recreated)
        embs_csv_path = self.out_dataset_dir / "geneformer_embeddings.csv"
        if not embs_csv_path.exists():
            # Create the extractor with updated batch size and device
            extractor_params = dict(self.emb_extractor_init)
            extractor_params["forward_batch_size"] = batch_size
            extractor_params["device"] = self.device
            extractor = EmbExtractor(**extractor_params)

            logger.info(
                "Extracting geneformer embeddings from model at %s on device=%s...",
                self.model_dir,
                self.device,
            )
            embs_df = extractor.extract_embs(
                str(self.model_dir),
                str(dataset_path),
                str(self.out_dataset_dir),
                output_prefix=f"{self.dataset_name}_embeddings",
                cell_state=None,
            )
        else:
            logger.info(
                "Geneformer embeddings already exist at %s. Skipping extraction.",
                embs_csv_path,
            )
            embs_df = pd.read_csv(embs_csv_path)

        # Get sample indices efficiently without loading the entire AnnData
        if adata_path is not None:
            logger.info("Reading sample indices from %s", adata_path)
            og_ids = self._read_sample_indices(adata_path)
        else:
            og_ids = adata.obs["sample_index"].values

        # Filter and sort embs_df to align with og_ids
        # drop the "Unamed: 0" column
        embs_sorted = self._deduplicate_and_reindex_embeddings(embs_df, og_ids)
        embedding_matrix = embs_sorted.values
        # Store in adata for compatibility if provided
        if adata is not None:
            adata.obsm[obsm_key] = embedding_matrix
            logger.info(
                "Stored Geneformer embeddings of shape %s in adata.obsm[%r].",
                embedding_matrix.shape,
                obsm_key,
            )
        return embedding_matrix

    def _deduplicate_and_reindex_embeddings(self, embs_df, og_ids):
        """
        Ensure one row per 'sample_index' in embs_df, in the exact order of og_ids.

        If 'sample_index' occurs multiple times in embs_df, we replace
        that embedding with a row of zeros. If 'sample_index' is missing,
        we also fill with zeros.

        Parameters
        ----------
        embs_df : pd.DataFrame
            DataFrame containing columns ['sample_index', ...embedding cols...].
            May have duplicate sample_index values.
        og_ids : array-like
            The array of sample_index values from AnnData (og_ids).

        Returns
        -------
        pd.DataFrame
            A DataFrame indexed by 'sample_index', with each index unique and in the
            exact order of og_ids.
        """

        # Drop the "Unnamed: 0" column if it exists
        embs_df = embs_df.drop(columns=["Unnamed: 0"], errors="ignore")

        # Group by sample_index. For any group of size > 1, we'll produce a single row of zeros.
        def handle_duplicates(group):
            if group.shape[0] == 1:
                # Exactly one row for this sample_index, keep it as is
                return group
            else:
                # Duplicate index => create a single row of zeros (except for the sample_index).
                row = group.iloc[[0]].copy()
                for c in row.columns:
                    if c != "sample_index":
                        row[c] = 0
                return row

        deduped_df = embs_df.groupby(
            "sample_index", group_keys=False, as_index=False
        ).apply(handle_duplicates)
        # Now deduped_df has at most one row per sample_index.

        # Set index to sample_index (verify_integrity=False is safe now since we just deduplicated).
        deduped_df = deduped_df.set_index("sample_index", verify_integrity=False)

        # Reindex to the exact order of og_ids.
        # Missing IDs become NaN, we fill with zeros.
        deduped_df = deduped_df.reindex(og_ids).fillna(0)

        return deduped_df


class SCVIEmbedder(BaseEmbedder):
    """
    Class to load a pretrained SCVI model and apply embeddings.
    """

    def __init__(
        self,
        embedding_dim: int = 64,
        **kwargs,
    ):
        """
        Initialize the SCVI embedder.

        Parameters
        ----------
        embedding_dim : int
            Dimension of the output embeddings.
        model_cache_dir : str | None
            Directory to cache downloaded models. If None, uses '../models/scvi_cellxgene'.
        file_copy_max_retries : int, optional
            Maximum number of retry attempts for NFS file copying (default: 5)
        file_copy_base_delay : float, optional
            Base delay in seconds for exponential backoff during file copying (default: 1.0)
        **kwargs
            Additional arguments passed to SCVI setup.
        """
        # Check for scvi-tools at initialization
        if find_spec("scvi") is None:
            raise ImportError(
                "scvi-tools is required to use the SCVI embedder. "
                "Please install it with: pip install scvi-tools"
            )

        super().__init__(embedding_dim=embedding_dim)
        self.model = None
        self.init_kwargs = kwargs

        # File copying configuration for NFS robustness
        self.file_copy_max_retries = kwargs.get("file_copy_max_retries", 5)
        self.file_copy_base_delay = kwargs.get("file_copy_base_delay", 1.0)

    def prepare(
        self,
        adata: anndata.AnnData | None = None,
        adata_path: str | None = None,
        **kwargs,
    ):
        """
        Prepare the SCVI model for embedding.

        For example:
        - `hub_repo_id` to load from HF
        - `reference_s3_bucket` = "cellxgene-contrib-public" and `reference_s3_path` = "models/scvi/2024-02-12/homo_sapiens/modelhub" to load from S3
        - `reference_adata_url` = "https://cellxgene-contrib-public.s3.amazonaws.com/models/scvi/2024-02-12/homo_sapiens/adata-spinal-cord-minified.h5ad" to load reference adata (jointly with s3)

        The user can pass these as part of `init_kwargs` or `kwargs`.

        Parameters
        ----------
        adata : anndata.AnnData, optional
            The AnnData object to prepare the embedder.
        adata_path : str, optional
            Path to the AnnData file (.h5ad).
        **kwargs : dict
            Additional configuration for loading from S3 or HF.
        """
        from scvi.hub import HubModel

        adata = _check_load_adata(adata, adata_path)
        logger.info("Preparing SCVI model, loading from S3 or HF if needed.")

        # Decide which approach to use based on the presence of certain kwargs.
        hub_repo_id = kwargs.get("hub_repo_id", self.init_kwargs.get("hub_repo_id"))
        reference_s3_bucket = kwargs.get(
            "reference_s3_bucket", self.init_kwargs.get("reference_s3_bucket")
        )
        reference_s3_path = kwargs.get(
            "reference_s3_path", self.init_kwargs.get("reference_s3_path")
        )
        reference_adata_url = kwargs.get(
            "reference_adata_url",
            self.init_kwargs.get("reference_adata_url"),
        )
        cache_dir = kwargs.get("cache_dir", self.init_kwargs.get("cache_dir"))
        file_cache_dir = kwargs.get(
            "file_cache_dir", self.init_kwargs.get("file_cache_dir")
        )

        # Redirect cache directories if they're in /tmp/
        if cache_dir is not None:
            cache_dir = _redirect_tmp_cache_dir(cache_dir)
        if file_cache_dir is not None:
            file_cache_dir = _redirect_tmp_cache_dir(file_cache_dir)

        # Load the model from either HF hub or S3
        if hub_repo_id is not None:
            logger.info("Loading SCVI model from HF hub: %s", hub_repo_id)
            model = HubModel.pull_from_huggingface_hub(hub_repo_id, revision="main")
        elif reference_s3_bucket is not None and reference_s3_path is not None:
            logger.info(
                "Loading SCVI model from S3 bucket %s, path %s",
                reference_s3_bucket,
                reference_s3_path,
            )
            import botocore

            model = HubModel.pull_from_s3(
                s3_bucket=reference_s3_bucket,
                s3_path=reference_s3_path,
                pull_anndata=False,
                config=botocore.config.Config(signature_version=botocore.UNSIGNED),
                cache_dir=Path(cache_dir),
            )
        else:
            raise ValueError("No valid SCVI loading parameters provided.")

        # Load reference AnnData if needed
        if reference_adata_url is not None:
            if file_cache_dir is None:
                temp_base_dir = _redirect_tmp_cache_dir(tempfile.gettempdir())
                save_dir = tempfile.TemporaryDirectory(dir=temp_base_dir)
            else:
                if not file_cache_dir.endswith("/"):
                    file_cache_dir += "/"
                save_dir = Path(file_cache_dir)
            ref_adata_path = os.path.join(save_dir, "cellxgene_reference_adata.h5ad")
            logger.info("Reading reference adata from URL %s", reference_adata_url)
            reference_adata = sc.read(ref_adata_path, backup_url=reference_adata_url)
        else:
            # Try to get reference adata from model
            try:
                reference_adata = model.adata
            except AttributeError as e:
                raise ValueError(
                    "No reference AnnData available in model or via URL."
                ) from e

        # Set up the scVI model with reference data
        # loaded minified reference adata with is expected to give a warning about empty cells
        # but this is expected and can be ignored
        logging.info("Reference AnnData is expected to be minified with empty cells.")
        self.scvi_model = self._setup_model_with_ref(model, reference_adata)

    def _prepare_query_adata(self, query_adata: str | Path):
        """
        Private helper to prepare query data for scVI inference.

        Parameters
        ----------
        query_adata_path : str | Path
            Single-cell dataset to be used as 'query'.
        """
        from scvi.model import SCVI

        logger.info("Preparing query AnnData and loading into SCVI model.")
        # Check if counts layer exists
        if "counts" not in query_adata.layers:
            raise ValueError(
                "No 'counts' layer found in adata. Run preprocessing first."
            )

        ensure_ensembl_index(
            query_adata,
            ensembl_col=self.init_kwargs.get("ensembl_col", "ensembl_id"),
            add_fn=add_ensembl_ids,
        )
        # X will be modified to match the genes in the reference data and the training size of the scvi Model. But we
        # need to keep the original object for later.
        self.adata_backup = query_adata.copy()
        query_adata.X = query_adata.layers["counts"].copy()

        # Set batch key as expected from training data
        # Convert to string first to ensure consistent data types, then to categorical
        query_adata.obs["batch"] = (
            query_adata.obs[self.batch_key].astype(str).astype("category")
        )

        # Clear varm to prevent dimension mismatch errors during SCVI preparation
        # The varm field may contain PCA components or other variable-level metadata
        # that was computed on a different set of genes than what SCVI expects
        if len(query_adata.varm) > 0:
            logger.info(
                "Clearing varm field to prevent dimension mismatch during SCVI preparation"
            )
            query_adata.varm.clear()

        # Prepare scvi fields
        SCVI.prepare_query_anndata(query_adata, self.scvi_model)

        # fix non-numerics
        fix_non_numeric_nans(query_adata)

        # Load query data
        query_model = SCVI.load_query_data(query_adata, self.scvi_model)
        query_model.is_trained = True
        self.scvi_model = query_model

        logger.info("Successfully prepared query data for SCVI")

    @staticmethod
    def _is_shared_path(path: Path) -> bool:
        """
        Heuristic – consider paths on NFS/Lustre or in $CACHE_DIR 'shared'.
        Adapt if you have a better way to decide.
        """
        return not path.is_symlink() and "/tmp/" not in path.as_posix()

    @staticmethod
    def _robust_copy_file(
        src: Path, dst: Path, max_retries: int = 5, base_delay: float = 1.0
    ) -> None:
        """
        Robustly copy a file with retry logic for NFS/shared filesystem issues.

        Parameters
        ----------
        src : Path
            Source file path
        dst : Path
            Destination file path
        max_retries : int
            Maximum number of retry attempts
        base_delay : float
            Base delay in seconds for exponential backoff

        Raises
        ------
        OSError
            If all retry attempts fail
        """
        # NFS-related error codes that should trigger retries
        nfs_errors = {
            errno.ESTALE,  # Stale file handle (70 on macOS, varies on Linux)
            errno.EIO,  # 5: I/O error
            errno.EBUSY,  # 16: Device or resource busy
            errno.EAGAIN,  # 11: Try again (35 on macOS)
            errno.EINTR,  # 4: Interrupted system call
            70,  # ESTALE on some systems
            116,  # Stale file handle on Linux systems (from original error)
        }

        for attempt in range(max_retries):
            try:
                # Try different copy strategies on each attempt
                if attempt == 0:
                    # First attempt: use shutil.copy2 (preserves metadata)
                    shutil.copy2(src, dst)
                elif attempt == 1:
                    # Second attempt: use shutil.copyfile (no metadata)
                    shutil.copyfile(src, dst)
                else:
                    # Subsequent attempts: manual chunked copy
                    SCVIEmbedder._chunked_copy(src, dst)

                # If we get here, the copy succeeded
                logger.debug(
                    f"Successfully copied {src} to {dst} on attempt {attempt + 1}"
                )
                return

            except OSError as e:
                # Check for NFS-related errors using multiple approaches
                error_code = getattr(e, "errno", None)
                # Also check the args in case errno isn't set properly
                if error_code is None and hasattr(e, "args") and len(e.args) > 0:
                    error_code = e.args[0] if isinstance(e.args[0], int) else None

                if error_code in nfs_errors and attempt < max_retries - 1:
                    # Calculate delay with exponential backoff and jitter
                    delay = base_delay * (2**attempt) + random.uniform(0, 1)

                    logger.warning(
                        f"NFS error (errno {error_code}) copying {src} to {dst}. "
                        f"Retry {attempt + 1}/{max_retries} in {delay:.1f}s: {e}"
                    )
                    time.sleep(delay)
                    continue
                else:
                    # Non-NFS error or max retries exceeded
                    if attempt == max_retries - 1:
                        logger.error(
                            f"Failed to copy {src} to {dst} after {max_retries} attempts. "
                            f"Last error: {e}"
                        )
                    raise

            except Exception as e:
                # Non-OSError exceptions should not be retried
                logger.error(f"Unexpected error copying {src} to {dst}: {e}")
                raise

    @staticmethod
    def _chunked_copy(src: Path, dst: Path, chunk_size: int = 64 * 1024) -> None:
        """
        Copy a file in chunks to avoid NFS issues with large files.

        Parameters
        ----------
        src : Path
            Source file path
        dst : Path
            Destination file path
        chunk_size : int
            Size of each chunk in bytes
        """
        with open(src, "rb") as fsrc, open(dst, "wb") as fdst:
            while True:
                chunk = fsrc.read(chunk_size)
                if not chunk:
                    break
                fdst.write(chunk)

        # Copy file permissions
        try:
            shutil.copystat(src, dst)
        except OSError:
            # If we can't copy stats, that's usually not critical
            pass

    @staticmethod
    def _localize_hubmodel(model, max_retries: int = 5, base_delay: float = 1.0):
        """
        Copy the weight file (model.pt) into a unique temp dir and return a *new*
        HubModel instance that points there.  This eliminates cross-process races.

        Uses robust file copying with retry logic to handle NFS/shared filesystem issues.

        Parameters
        ----------
        model : HubModel
            The HubModel to localize
        max_retries : int
            Maximum number of retry attempts for file copying
        base_delay : float
            Base delay in seconds for exponential backoff
        """
        from scvi.hub import HubModel

        orig_dir = Path(model.local_dir)
        temp_base_dir = _redirect_tmp_cache_dir(tempfile.gettempdir())
        tmp_dir = Path(temp_base_dir) / f"scvi_{uuid.uuid4().hex}"
        tmp_dir.mkdir(parents=True, exist_ok=True)

        try:
            # Copy the weight file with robust retry logic
            model_pt_src = orig_dir / "model.pt"
            model_pt_dst = tmp_dir / "model.pt"

            if model_pt_src.exists():
                SCVIEmbedder._robust_copy_file(
                    model_pt_src, model_pt_dst, max_retries, base_delay
                )
            else:
                raise FileNotFoundError(f"Model file not found: {model_pt_src}")

            # Copy adata file if it exists (with retry logic)
            adata_src = orig_dir / "adata.h5ad"
            if adata_src.is_file():
                adata_dst = tmp_dir / "adata.h5ad"
                SCVIEmbedder._robust_copy_file(
                    adata_src, adata_dst, max_retries, base_delay
                )

            # reuse the existing metadata / model-card objects
            return HubModel(
                local_dir=str(tmp_dir),
                metadata=model.metadata,
                model_card=model.model_card,
            )

        except Exception as e:
            # Clean up temp directory on failure
            try:
                shutil.rmtree(tmp_dir, ignore_errors=True)
            except Exception:
                pass  # Ignore cleanup errors

            logger.error(f"Failed to localize HubModel from {orig_dir}: {e}")
            raise

    def _setup_model_with_ref(self, model, reference_adata):
        """
        Set up the SCVI model with the reference AnnData.

        Parameters
        ----------
        model : HubModel
            The loaded HubModel instance.
        reference_adata : anndata.AnnData
            The reference dataset.

        Returns
        -------
        SCVI
            The SCVI model, loaded with reference AnnData.
        """
        if self._is_shared_path(Path(model.local_dir)):
            logger.info(
                "Copying SCVI weight file to a worker-unique temp dir to avoid NFS races."
            )
            model = self._localize_hubmodel(
                model, self.file_copy_max_retries, self.file_copy_base_delay
            )

        logger.info("Preparing SCVI model with reference data...")
        # didn't quite understand why, but this property has to be deleted
        try:
            del reference_adata.uns["_scvi_adata_minify_type"]
        except KeyError:
            pass
        if "is_primary_data" in reference_adata.obs:
            model.load_model(
                adata=reference_adata[reference_adata.obs["is_primary_data"]].copy()
            )
        else:
            model.load_model(adata=reference_adata.copy())
        scvi_model = model.model
        return scvi_model

    def embed(
        self,
        adata: anndata.AnnData | None = None,
        adata_path: str | None = None,
        obsm_key: str = "X_scvi",
        batch_key: str = "batch",
        **kwargs,
    ) -> np.ndarray:
        """
        Transform the data into the SCVI latent space.

        If the SCVI model has not yet been set up with the query data, it does so here.

        Parameters
        ----------
        adata : anndata.AnnData, optional
            The query dataset to be embedded.
        adata_path : str, optional
            Path to the AnnData file (.h5ad).
        obsm_key : str
            The key in `adata.obsm` under which to store the SCVI embedding.
        batch_key : str
            The batch key in `adata.obs` to use for batch correction.
        **kwargs : dict
            Additional keyword arguments (unused).

        Returns
        -------
        np.ndarray
            The embedding matrix of shape (n_cells, embedding_dim).

        References
        ----------
        The reference data is loaded from S3 or the Hub (depending on configuration).
        Query data is the user-provided `adata`.
        """
        adata = _check_load_adata(adata, adata_path)
        self.batch_key = batch_key
        if self.scvi_model is None:
            raise ValueError("SCVI model is not prepared. Call `prepare(...)` first.")
        # If the query hasn't been loaded yet, load it now:
        if not hasattr(self.scvi_model, "adata") or self.scvi_model.adata is not adata:
            self._prepare_query_adata(adata)

        logger.info(
            "Computing SCVI latent representation, storing in `%s`...", obsm_key
        )
        embedding_matrix = self.scvi_model.get_latent_representation()
        # Store in adata for compatibility
        adata.obsm[obsm_key] = embedding_matrix
        return embedding_matrix


class GeneformerV1Embedder(GeneformerEmbedder):
    """
    Geneformer V1 embedder using legacy resources.

    Differences to the default Geneformer embedder:
    - Input size is 2048 genes
    - Embedding dimensionality is 512
    - Uses legacy dictionary files and model directory

    Parameters
    ----------
    geneformer_root : str | Path, optional
        Root directory where Geneformer repository is located. Passed to parent class.
    geneformer_v1_root : str | Path, optional
        Root directory where Geneformer_v1 repository is located. If None, tries to
        auto-detect based on project structure. When installed separately, you should
        provide the path to the cloned Geneformer_v1 directory.
    **kwargs
        Additional keyword arguments passed to parent class.
    """

    def __init__(self, geneformer_v1_root: str | Path | None = None, **kwargs):
        tokenizer_kwargs = kwargs.get("tokenizer_kwargs", {})
        # Ensure special_token=False for legacy tokenizer behavior unless explicitly overridden
        tokenizer_kwargs = {**{"special_token": False}, **tokenizer_kwargs}

        super().__init__(
            model_name="geneformer-12L-30M",
            emb_extractor_init=kwargs.get("emb_extractor_init"),
            tokenizer_kwargs=tokenizer_kwargs,
            geneformer_root=kwargs.get("geneformer_root"),
            validate_paths=False,  # V1 will validate with its own paths
        )

        self.embedding_dim = 512
        self.model_input_size = 2048
        tokenizer_kwargs["model_input_size"] = self.model_input_size

        # Resolve Geneformer_v1 root directory
        self.geneformer_v1_root = self._resolve_geneformer_v1_root(geneformer_v1_root)

        # Setup Git LFS for Geneformer_v1
        self._setup_git_lfs()

        legacy_dir = self.geneformer_v1_root / "geneformer"

        # Override dictionary file paths to legacy resources
        # The ensembl mapping dict is mapping ensembl ids to ensembl ids. The gene_name_id_dict file present in the legacy dir cannot be used for this purpose.
        # For V1, we still need the gc30M dictionary from the main Geneformer repo
        ensembl_dict_path = (
            self.geneformer_root
            / "geneformer"
            / "gene_dictionaries_30m"
            / "ensembl_mapping_dict_gc30M.pkl"
        )
        self.ensembl_mapping_dict = str(ensembl_dict_path)
        self.token_dictionary_file = str(legacy_dir / "token_dictionary.pkl")
        self.gene_median_file = str(legacy_dir / "gene_median_dictionary.pkl")
        self.gene_name_id_dict = str(legacy_dir / "gene_name_id_dict.pkl")

        # Override model directory to legacy model
        self.model_dir = self.geneformer_v1_root / "geneformer-12L-30M"

        # Re-validate paths with updated V1-specific paths
        self._validate_geneformer_v1_paths()

        # Use a distinct dataset name to avoid collisions with V2 tokenized outputs
        self.dataset_name = "geneformer_v1"

        # old token dict doesnt have the cls token
        self.emb_extractor_init["emb_mode"] = "cell"

        logger.info(
            "Initialized GeneformerV1Embedder with model_dir=%s and legacy dictionaries in %s",
            self.model_dir,
            legacy_dir,
        )

    def _resolve_geneformer_v1_root(
        self, geneformer_v1_root: str | Path | None
    ) -> Path:
        """
        Resolve the Geneformer_v1 root directory.

        Parameters
        ----------
        geneformer_v1_root : str | Path | None
            User-provided geneformer_v1 root directory, or None for auto-detection.

        Returns
        -------
        Path
            Resolved Path to the Geneformer_v1 root directory.

        Raises
        ------
        ValueError
            If the directory cannot be resolved or doesn't exist.
        """
        if geneformer_v1_root is not None:
            geneformer_v1_root = Path(geneformer_v1_root).resolve()
            if not geneformer_v1_root.exists():
                raise ValueError(
                    f"Provided geneformer_v1_root does not exist: {geneformer_v1_root}. "
                    "Please provide the correct path to the Geneformer_v1 directory."
                )
            return geneformer_v1_root

        # Try to auto-detect based on project structure (backward compatibility)
        # Infer from geneformer_root if available, otherwise use file-based detection
        if hasattr(self, "geneformer_root") and self.geneformer_root.exists():
            # If geneformer_root is in external/Geneformer, check for external/Geneformer_v1
            if (
                self.geneformer_root.name == "Geneformer"
                and self.geneformer_root.parent.name == "external"
            ):
                default_geneformer_v1_root = (
                    self.geneformer_root.parent / "Geneformer_v1"
                )
            else:
                # Try sibling directory
                default_geneformer_v1_root = (
                    self.geneformer_root.parent / "Geneformer_v1"
                )
        else:
            # Fallback to file-based detection
            project_dir = Path(__file__).resolve().parents[3]
            default_geneformer_v1_root = project_dir / "external" / "Geneformer_v1"

        if default_geneformer_v1_root.exists():
            logger.info(
                "Auto-detected Geneformer_v1 root at %s (project structure)",
                default_geneformer_v1_root,
            )
            return default_geneformer_v1_root

        # If auto-detection fails, provide helpful error message
        raise ValueError(
            f"Could not find Geneformer_v1 repository. Tried: {default_geneformer_v1_root}\n"
            "Please provide the path to the Geneformer_v1 directory:\n"
            "  GeneformerV1Embedder(geneformer_v1_root='<path_to_Geneformer_v1>')"
        )

    def _validate_geneformer_v1_paths(self) -> None:
        """
        Validate that required Geneformer_v1 directories and files exist.

        Raises
        ------
        ValueError
            If required paths are missing, with helpful error messages.
        """
        errors = []

        # Check legacy dictionary directory
        legacy_dir = self.geneformer_v1_root / "geneformer"
        if not legacy_dir.exists():
            errors.append(f"Geneformer_v1 dictionary directory not found: {legacy_dir}")
        else:
            # Check required V1 dictionary files
            required_files = {
                "token_dictionary": self.token_dictionary_file,
                "gene_median": self.gene_median_file,
                "gene_name_id_dict": self.gene_name_id_dict,
            }

            for name, file_path in required_files.items():
                if not Path(file_path).exists():
                    errors.append(f"Required file '{name}' not found: {file_path}")

        # Check ensembl mapping dict from main Geneformer repo
        if not Path(self.ensembl_mapping_dict).exists():
            errors.append(
                f"Required ensembl_mapping_dict not found: {self.ensembl_mapping_dict}\n"
                f"  This file should be in the main Geneformer repository."
            )

        # Check model directory
        if not self.model_dir.exists():
            errors.append(
                f"Model directory not found: {self.model_dir}\n"
                f"  Make sure the model 'geneformer-12L-30M' is downloaded and available."
            )

        if errors:
            error_msg = "Geneformer_v1 paths validation failed:\n" + "\n".join(
                f"  - {e}" for e in errors
            )
            error_msg += (
                "\n\nTo fix this:\n"
                "  1. Ensure Geneformer_v1 directory is available\n"
                "  2. Download required model files\n"
                "  3. Pass the root directory: GeneformerV1Embedder(geneformer_v1_root='<path_to_Geneformer_v1>')"
            )
            raise ValueError(error_msg)

    def _setup_git_lfs(self):
        """Setup Git LFS for Geneformer_v1 submodule."""
        import subprocess
        import os
        from pathlib import Path

        # Use geneformer_v1_root directly
        geneformer_v1_dir = Path(self.geneformer_v1_root)
        gitattributes_path = geneformer_v1_dir / ".gitattributes"

        # Check if .gitattributes exists and has the correct content
        needs_setup = True
        lfs_content = [
            "*.bin filter=lfs diff=lfs merge=lfs -text",
            "*.pkl filter=lfs diff=lfs merge=lfs -text",
        ]

        if gitattributes_path.exists():
            try:
                with open(gitattributes_path, "r") as f:
                    content = f.read()
                    if all(pattern in content for pattern in lfs_content):
                        needs_setup = False
            except Exception:
                pass

        if needs_setup:
            logger.info("Setting up Git LFS for Geneformer_v1...")

            # Ensure the directory exists
            geneformer_v1_dir.mkdir(parents=True, exist_ok=True)

            # Create .gitattributes file with both .bin and .pkl patterns
            with open(gitattributes_path, "w") as f:
                f.write("\n".join(lfs_content) + "\n")

            # Change to the Geneformer_v1 directory and setup Git LFS
            original_cwd = os.getcwd()
            try:
                os.chdir(geneformer_v1_dir)

                # Add .gitattributes to git
                result = subprocess.run(
                    ["git", "add", ".gitattributes"],
                    capture_output=True,
                    text=True,
                    check=False,
                )
                if result.returncode != 0:
                    logger.warning(f"Git add .gitattributes failed: {result.stderr}")

                # Install Git LFS
                result = subprocess.run(
                    ["git", "lfs", "install"],
                    capture_output=True,
                    text=True,
                    check=False,
                )
                if result.returncode != 0:
                    logger.warning(f"Git LFS install failed: {result.stderr}")

                # Migrate existing .pkl files to LFS
                result = subprocess.run(
                    ["git", "lfs", "migrate", "import", "--include=*.pkl"],
                    capture_output=True,
                    text=True,
                    check=False,
                )
                if result.returncode != 0:
                    logger.warning(f"Git LFS migrate failed: {result.stderr}")

                # Pull LFS files
                result = subprocess.run(
                    ["git", "lfs", "pull"], capture_output=True, text=True, check=False
                )
                if result.returncode != 0:
                    logger.warning(f"Git LFS pull failed: {result.stderr}")
                else:
                    logger.info("Successfully pulled Git LFS files for Geneformer_v1")

            except Exception as e:
                logger.error(f"Error setting up Git LFS: {e}")
            finally:
                os.chdir(original_cwd)
        else:
            logger.info("Git LFS already configured for Geneformer_v1")


class CWGeneformerEmbedder(BaseEmbedder):
    """
    CellWhisperer Geneformer embedder using their Processor + Model to compute embeddings.

    This embedder relies on the CellWhisperer implementation which:
      - tokenizes in-memory AnnData via a TranscriptomeProcessor
      - forwards tokens through a frozen GeneformerModel (BERT backbone)
      - returns 512-dimensional embeddings

    Parameters
    ----------
    cw_model_path : str | Path
        Path to the pretrained CellWhisperer Geneformer checkpoint directory or file
        to be passed to `GeneformerModel.from_pretrained(...)`.
    processor_kwargs : dict, optional
        Keyword arguments forwarded to the GeneformerTranscriptomeProcessor constructor
        (e.g., nproc, emb_label). Defaults are chosen by the CW implementation.
    model_config : dict, optional
        Configuration overrides for GeneformerModel (e.g., emb_mode, emb_layer,
        forward_batch_size, nproc, summary_stat). Passed as `config=` to from_pretrained.
    device : str, optional
        Torch device to place the model on. If None, uses 'cuda' if available else 'cpu'.
    """

    requires_mem_adata = True

    def __init__(
        self,
        cw_model_path: str
        | Path = "/Users/mengerj/repos/adata_hf_datasets/external/Geneformer_v1/geneformer-12L-30M",
        processor_kwargs: dict | None = None,
        model_config: dict | None = None,
        device: str | None = None,
        embedding_dim: int = 512,
        **init_kwargs,
    ):
        # Ensure we don't pass embedding_dim twice to BaseEmbedder
        super().__init__(embedding_dim=embedding_dim)
        self.cw_model_path = Path(cw_model_path)
        # Provide safe defaults for CW processor (required args)
        default_processor_kwargs = {
            "nproc": 4,
            "emb_label": ["sample_name"],
        }
        self.processor_kwargs = {**default_processor_kwargs, **(processor_kwargs or {})}
        # Provide reasonable model config defaults; user can override
        default_model_config = {
            "emb_mode": "cell",
            "emb_layer": -1,
            "forward_batch_size": 16,
            "nproc": self.processor_kwargs.get("nproc", 4),
            "summary_stat": None,
        }
        self.model_config = {**default_model_config, **(model_config or {})}
        self.device = device
        self._processor = None
        self._model = None

    def _import_cw(self):
        """Import CellWhisperer Geneformer classes dynamically."""
        from importlib.util import find_spec
        import importlib

        if find_spec("cellwhisperer") is None:
            raise ImportError(
                "CellWhisperer package not found. Please add it as a submodule and install it.\n"
                "Repo: https://github.com/mengerj/CellWhisperer.git"
            )

        # Try to locate classes regardless of exact module path by attribute lookup.
        # Primary expectation: classes are importable from `cellwhisperer`.
        cw_pkg = importlib.import_module("cellwhisperer")
        GeneformerModel = getattr(cw_pkg, "GeneformerModel", None)
        GeneformerTranscriptomeProcessor = getattr(
            cw_pkg, "GeneformerTranscriptomeProcessor", None
        )

        # If not exposed at package root, try common submodules
        if GeneformerModel is None or GeneformerTranscriptomeProcessor is None:
            # Attempt to discover submodules that might hold these classes
            for submod in ("cellwhisperer.jointemb.geneformer_model",):
                try:
                    m = importlib.import_module(submod)
                    if GeneformerModel is None:
                        GeneformerModel = getattr(m, "GeneformerModel", None)
                    if GeneformerTranscriptomeProcessor is None:
                        GeneformerTranscriptomeProcessor = getattr(
                            m, "GeneformerTranscriptomeProcessor", None
                        )
                except Exception:
                    continue

        if GeneformerModel is None or GeneformerTranscriptomeProcessor is None:
            raise ImportError(
                "Could not import GeneformerModel or GeneformerTranscriptomeProcessor from CellWhisperer.\n"
                "Please ensure the package is installed and exposes these classes."
            )
        return GeneformerModel, GeneformerTranscriptomeProcessor

    def prepare(
        self,
        adata: anndata.AnnData | None = None,
        adata_path: str | None = None,
        **kwargs,
    ):
        """
        Initialize the CellWhisperer processor and load the pretrained model.
        """
        # Validate model path
        if not self.cw_model_path.exists():
            raise FileNotFoundError(f"cw_model_path not found: {self.cw_model_path}")

        # Import dependencies lazily
        GeneformerModel, GeneformerTranscriptomeProcessor = self._import_cw()

        # Instantiate processor
        self._processor = GeneformerTranscriptomeProcessor(**self.processor_kwargs)

        # Load model
        self._model = GeneformerModel.from_pretrained(
            self.cw_model_path, config=self.model_config
        )

        # Device placement
        import torch

        if self.device is None:
<<<<<<< HEAD
            # Check for MPS first (Mac), then CUDA, then CPU
            if torch.backends.mps.is_available():
                self.device = "mps"
            elif torch.cuda.is_available():
                self.device = "cuda"
            else:
                self.device = "cpu"
        else:
            # Normalize torch.device objects to strings
            if isinstance(self.device, torch.device):
                self.device = str(self.device)
            # Ensure device string is lowercase
            self.device = str(self.device).lower()

        # Move model to device
        self._model.to(self.device)
        self._model.eval()

        # Verify model is on the correct device
        try:
            # Check if model has parameters and verify their device
            first_param = next(self._model.parameters(), None)
            if first_param is not None:
                actual_device = str(first_param.device)
                if actual_device != self.device:
                    logger.warning(
                        f"Model device mismatch: expected {self.device}, but parameters are on {actual_device}"
                    )
                else:
                    logger.info(
                        f"Verified model parameters are on device: {actual_device}"
                    )
        except Exception as e:
            logger.debug(f"Could not verify model device: {e}")

=======
            self.device = "cuda" if torch.cuda.is_available() else "cpu"
        self._model.to(self.device)
        self._model.eval()

>>>>>>> e9a5c73a
        # Sync embedding_dim with loaded model hidden_size when available
        try:
            hidden_size = getattr(
                getattr(self._model, "geneformer_model", self._model).config,
                "hidden_size",
                None,
            )
            if isinstance(hidden_size, int) and hidden_size > 0:
                self.embedding_dim = hidden_size
        except Exception:
            pass

        logger.info(
            "Prepared CWGeneformerEmbedder with model at %s on device=%s",
            self.cw_model_path,
            self.device,
        )

    def embed(
        self,
        adata: anndata.AnnData | None = None,
        adata_path: str | None = None,
        obsm_key: str = "X_cw-geneformer",
        batch_size: int | None = None,
        return_tensors: str = "pt",
        **tokenize_kwargs,
    ) -> np.ndarray:
        """
        Compute embeddings using CellWhisperer's tokenizer + model.

        Parameters
        ----------
        adata : anndata.AnnData, optional
            Dataset to embed. Required for this embedder (in-memory).
        adata_path : str, optional
            Unused (kept for interface).
        obsm_key : str
            Key to store embeddings in `adata.obsm`.
        batch_size : int, optional
            Forward batch size; if provided, overrides config.forward_batch_size.
        return_tensors : str
            Must be 'pt' to use PyTorch tensors.
        **tokenize_kwargs : dict
            Extra args forwarded to the processor call (e.g., chunk_size, target_sum, padding).
        """
        import torch

        adata = _check_load_adata(adata, adata_path)
        if self._processor is None or self._model is None:
            raise ValueError("Embedder is not prepared. Call `prepare(...)` first.")

        # Remove manager-level args not relevant to tokenization if present
        tokenize_kwargs.pop("batch_key", None)

        # Tokenize
        proc_out = self._processor(
            adata, return_tensors=return_tensors, **tokenize_kwargs
        )
        expression_tokens = proc_out["expression_tokens"]
        expression_token_lengths = proc_out["expression_token_lengths"]

        if return_tensors != "pt":
            raise ValueError("CWGeneformerEmbedder requires return_tensors='pt'.")

        # Move to device
        expression_tokens = expression_tokens.to(self.device)
        expression_token_lengths = expression_token_lengths.to(self.device)

<<<<<<< HEAD
        # Verify tensors are on the correct device
        logger.info(
            f"Input tensors on device: tokens={expression_tokens.device}, lengths={expression_token_lengths.device}"
        )

=======
>>>>>>> e9a5c73a
        # Optionally override forward batch size in config
        if batch_size is not None and hasattr(self._model, "config"):
            try:
                self._model.config.forward_batch_size = int(batch_size)
            except Exception:
                pass

        # Forward pass (model returns (None, embs))
        with torch.no_grad():
            _, embs = self._model(
                expression_tokens=expression_tokens,
                expression_token_lengths=expression_token_lengths,
                return_dict=False,
            )

<<<<<<< HEAD
        # Verify output embeddings are on the expected device
        logger.info(f"Output embeddings on device: {embs.device}")
        if str(embs.device) != self.device:
            logger.warning(
                f"Output device mismatch: expected {self.device}, got {embs.device}"
            )

=======
>>>>>>> e9a5c73a
        # Convert to numpy and store
        embedding_matrix = embs.detach().cpu().numpy()
        adata.obsm[obsm_key] = embedding_matrix
        logger.info(
            "Stored CW Geneformer embeddings of shape %s in adata.obsm[%r].",
            embedding_matrix.shape,
            obsm_key,
        )
        return embedding_matrix


class SCVIEmbedderFM(SCVIEmbedder):
    """
    SCVI embedder preconfigured as a foundation model (FM) loading weights from an scvi model trained on the cellxgene corpus.
    """

    def __init__(self, embedding_dim: int = 50, **init_kwargs):
        """
        Initialize the SCVI FM embedder with defaults for bucket/paths.

        Parameters
        ----------
        embedding_dim : int
            Dimensionality of the embedding.
        init_kwargs : dict
            Additional keyword arguments including:
            - cache_dir: Override default cache directory for model files
            - file_cache_dir: Override default cache directory for reference data files

        References
        ----------
        - The large pretrained SCVI model is assumed to be hosted in the
          'cellxgene-contrib-public' S3 bucket at the specified path.
        - The reference AnnData is provided via the reference_adata_url parameter.
        """
        # Get the default cache directories using appdirs
        app_name = "adata_hf_datasets"
        default_cache_root = user_cache_dir(app_name)

        # Create default paths for different types of cache
        default_model_cache = os.path.join(
            default_cache_root, "models", "scvi_cellxgene"
        )
        default_data_cache = os.path.join(default_cache_root, "reference_data", "scvi")

        # Redirect cache directories if they're in /tmp/
        default_model_cache = _redirect_tmp_cache_dir(default_model_cache)
        default_data_cache = _redirect_tmp_cache_dir(default_data_cache)

        # Ensure the cache directories exist
        os.makedirs(default_model_cache, exist_ok=True)
        os.makedirs(default_data_cache, exist_ok=True)

        # Use provided cache dirs or defaults (and redirect if needed)
        cache_dir = _redirect_tmp_cache_dir(
            init_kwargs.pop("cache_dir", default_model_cache)
        )
        file_cache_dir = _redirect_tmp_cache_dir(
            init_kwargs.pop("file_cache_dir", default_data_cache)
        )

        default_kwargs = {
            "reference_s3_bucket": "cellxgene-contrib-public",
            "reference_s3_path": "models/scvi/2024-02-12/homo_sapiens/modelhub",
            "reference_adata_url": "https://cellxgene-contrib-public.s3.amazonaws.com/models/scvi/2024-02-12/homo_sapiens/adata-spinal-cord-minified.h5ad",
            "cache_dir": cache_dir,
            "file_cache_dir": file_cache_dir,
        }

        # Log cache locations
        logger.info(f"Using model cache directory: {cache_dir}")
        logger.info(f"Using reference data cache directory: {file_cache_dir}")

        # Merge user overrides with defaults
        default_kwargs.update(init_kwargs)

        # Call parent constructor
        super().__init__(embedding_dim=embedding_dim, **default_kwargs)


class GeneSelectEmbedder(BaseEmbedder):
    """
    Gene selection embedder that uses a list of genes to get their expression values as an initial
    embedding for a given cell.
    """

    def __init__(self, embedding_dim: int = None, **init_kwargs):
        """
        Initialize the GeneSelect embedder with gene list from resources.

        Parameters
        ----------
        embedding_dim : int, optional
            Will be dynamically determined by the number of genes in the gene list.
            If provided, it will be ignored with a warning.
        init_kwargs : dict
            Additional keyword arguments including:
            - resources_dir: Directory containing resource files (default: "resources")
            - gene_list_file: Name of the gene list file (default: "gene_selection_common_genes.txt")
        """
        if embedding_dim is not None:
            logger.warning(
                "GeneSelectEmbedder embedding_dim is determined by the gene list. "
                f"Ignoring provided value: {embedding_dim}"
            )

        # Initialize with a placeholder - will be updated after loading the gene list
        super().__init__(embedding_dim=0)

        # Set default resource directory and file name
        resources_dir = init_kwargs.get("resources_dir", "resources")
        gene_list_file = init_kwargs.get(
            "gene_list_file", "gene_selection_common_genes.txt"
        )

        # Construct full path using helper function to support package data
        self.gene_list_path = str(_get_resource_path(gene_list_file, resources_dir))

        # Initialize gene list
        self.gene_order = None

        logger.info(
            f"Initialized GeneSelectEmbedder with gene_list_path: {self.gene_list_path}"
        )

    def _load_gene_list(self) -> None:
        """Load gene list from file."""
        gene_list_path = Path(self.gene_list_path)
        if not gene_list_path.exists():
            raise FileNotFoundError(f"Gene list file not found: {gene_list_path}")

        with open(gene_list_path, "r") as f:
            self.gene_order = [line.strip() for line in f if line.strip()]

        logger.info(f"Loaded {len(self.gene_order)} genes from {gene_list_path}")

    def _subset_and_order_genes(self, adata: ad.AnnData) -> ad.AnnData:
        """
        Subset dataset to required genes in the correct order.
        Missing genes are filled with zeros to ensure consistent dimensionality.

        Parameters
        ----------
        adata : ad.AnnData
            Input dataset

        Returns
        -------
        ad.AnnData
            Subsetted dataset with genes in correct order
        """
        # Ensure ensembl IDs are available
        ensure_ensembl_index(adata, ensembl_col="ensembl_id")

        # Create a new AnnData object with the exact gene list
        n_cells = adata.n_obs

        # Initialize data matrix with zeros for all genes
        if sp.issparse(adata.X):
            X_new = np.zeros((n_cells, len(self.gene_order)), dtype=adata.X.dtype)
        else:
            X_new = np.zeros((n_cells, len(self.gene_order)), dtype=adata.X.dtype)

        # Create new var DataFrame with the exact gene list
        var_new = pd.DataFrame(index=self.gene_order)

        # Copy available genes from original dataset
        available_genes = [g for g in self.gene_order if g in adata.var_names]
        missing_genes = [g for g in self.gene_order if g not in adata.var_names]

        if len(available_genes) == 0:
            raise ValueError("Dataset has no genes from the required gene set")

        # Copy data for available genes
        for j, gene in enumerate(self.gene_order):
            if gene in adata.var_names:
                # Find the column index in the original dataset
                orig_idx = list(adata.var_names).index(gene)
                X_new[:, j] = (
                    adata.X[:, orig_idx].toarray().flatten()
                    if sp.issparse(adata.X)
                    else adata.X[:, orig_idx]
                )

                # Copy var metadata for this gene
                if gene in adata.var.columns:
                    for col in adata.var.columns:
                        if col not in var_new.columns:
                            var_new[col] = None
                        var_new.loc[gene, col] = adata.var.loc[gene, col]

        # Create new AnnData object
        adata_subset = ad.AnnData(
            X=X_new,
            obs=adata.obs.copy(),
            var=var_new,
            uns=adata.uns.copy() if adata.uns else {},
        )

        # Log information about missing genes
        if missing_genes:
            logger.warning(
                f"Dataset missing {len(missing_genes)} genes, filled with zeros"
            )
            logger.debug(f"First few missing genes: {missing_genes[:5]}")

        logger.info(
            f"Dataset subsetted to {len(self.gene_order)} genes (exact order from gene list)"
        )
        return adata_subset

    def prepare(
        self,
        adata: anndata.AnnData | None = None,
        adata_path: str | None = None,
        **kwargs,
    ):
        """
        Load the gene list from resources.

        Parameters
        ----------
        adata : anndata.AnnData, optional
            Not used for preparation, but kept for interface consistency.
        adata_path : str, optional
            Not used for preparation, but kept for interface consistency.
        **kwargs : dict
            Additional keyword arguments (unused).
        """
        logger.info("Loading gene list from resources...")
        self._load_gene_list()

        # Update embedding dimension based on the number of genes in the list
        self.embedding_dim = len(self.gene_order)
        logger.info(
            f"GeneSelect embedder prepared. Gene set contains {self.embedding_dim} genes."
        )

    def embed(
        self,
        adata: anndata.AnnData | None = None,
        adata_path: str | None = None,
        obsm_key: str = "X_gs",
        batch_key: str = "batch",
        **kwargs,
    ) -> np.ndarray:
        """
        Apply gene selection and return the processed gene expression matrix.

        Parameters
        ----------
        adata : anndata.AnnData, optional
            The query dataset to be processed.
        adata_path : str, optional
            Path to the AnnData file (.h5ad).
        obsm_key : str
            The key in `adata.obsm` under which to store the gene-selected matrix.
        batch_key : str
            The batch key in `adata.obs` to use for batch information (unused but kept for interface consistency).
        **kwargs : dict
            Additional keyword arguments (unused).

        Returns
        -------
        np.ndarray
            The gene-selected expression matrix of shape (n_cells, n_selected_genes).
        """
        adata = _check_load_adata(adata, adata_path)

        if self.gene_order is None:
            raise ValueError("Gene list is not loaded. Call `prepare(...)` first.")

        logger.info("Applying gene selection using scVI foundation model gene set...")

        # Keep a backup of the original data
        adata_backup = adata.copy()

        # Subset to required genes in correct order
        adata_subset = self._subset_and_order_genes(adata)

        # Get the processed expression matrix
        X = adata_subset.X.toarray() if sp.issparse(adata_subset.X) else adata_subset.X
        embedding_matrix = X.copy().astype(np.float32)

        # Store in adata for compatibility
        adata.obsm[obsm_key] = embedding_matrix

        logger.info(
            f"Gene selection complete. Selected {embedding_matrix.shape[1]} genes "
            f"from {adata_backup.shape[1]} original genes. "
            f"Stored in adata.obsm[{obsm_key}]."
        )

        return embedding_matrix


class GeneSelectEmbedder10k(GeneSelectEmbedder):
    """
    Gene selection embedder variant that uses a 10k gene list.

    This class inherits from `GeneSelectEmbedder` but defaults the
    `gene_list_file` to `gene_selection_10k.txt`.
    """

    def __init__(self, embedding_dim: int = None, **init_kwargs):
        # Ensure default gene list file points to 10k gene list unless overridden
        init_kwargs = dict(init_kwargs)
        init_kwargs.setdefault("gene_list_file", "gene_selection_10k.txt")
        super().__init__(embedding_dim=embedding_dim, **init_kwargs)


class InitialEmbedder:
    """
    Manager for creating embeddings of single-cell data.

    Some embedding methods require loading the entire AnnData into memory,
    while others can operate directly on file paths.

    Parameters
    ----------
    method : str
        Embedding method. One of:
        - "scvi_fm"
        - "geneformer"
        - "pca"
        - "hvg"
        - "gs" (gene select)
        - "gs10k" (gene select with 10k gene list)
    embedding_dim : int, default=64
        Dimensionality of the output embedding.
    **init_kwargs
        Additional keyword arguments passed to the chosen embedder.
        Common parameters include:
        - resources_dir: Directory containing resource files (default: "resources")
        - For PCA: model_file, gene_list_file
        - For GeneSelect: gene_list_file
        - For Geneformer: geneformer_root - Root directory where Geneformer repository
          is located. Required when Geneformer is installed via pip. Clone from
          https://huggingface.co/ctheodoris/Geneformer and pass the directory path.
        - For GeneformerV1: geneformer_v1_root - Root directory for Geneformer_v1
          repository (if using legacy V1 embedder)
    """

    def __init__(
        self,
        method: str,
        embedding_dim: int = 64,
        **init_kwargs,
    ):
        # Map supported methods to their embedder classes
        embedder_classes = {
            "scvi_fm": SCVIEmbedderFM,
            "geneformer": GeneformerEmbedder,
            "geneformer-v1": GeneformerV1Embedder,
            "cw-geneformer": CWGeneformerEmbedder,
            "pca": PCAEmbedder,
            "hvg": HighlyVariableGenesEmbedder,
            "gs": GeneSelectEmbedder,
            "gs10k": GeneSelectEmbedder10k,
        }
        if method not in embedder_classes:
            raise ValueError(f"Unknown embedding method: {method}")

        self.method = method
        self.embedding_dim = embedding_dim
        self.init_kwargs = init_kwargs or {}
        self.embedder = embedder_classes[method](
            embedding_dim=embedding_dim, **self.init_kwargs
        )

        # Determine if full in-memory AnnData is required
        # Embedders should expose a `requires_mem_adata` attribute; default True
        self.requires_mem_adata = getattr(self.embedder, "requires_mem_adata", True)

        logger.info(
            "Initialized InitialEmbedder(method=%s, embedding_dim=%d, requires_mem_adata=%s)",
            self.method,
            self.embedding_dim,
            self.requires_mem_adata,
        )

    @property
    def emb_extractor_init(self):
        """
        Access to emb_extractor_init for Geneformer embedders.

        This property allows you to modify EmbExtractor parameters after initialization.
        For example:
            ie.emb_extractor_init["forward_batch_size"] = 64

        Returns
        -------
        dict or None
            The emb_extractor_init dictionary if the embedder supports it, None otherwise.
        """
        return getattr(self.embedder, "emb_extractor_init", None)

    def _validate_file_path(self, file_path: str | Path) -> None:
        """
        Validate that the file path exists and has a supported format.

        Parameters
        ----------
        file_path : str or Path
            Path to the file to validate.

        Raises
        ------
        FileNotFoundError
            If the file does not exist.
        ValueError
            If the file format is not supported.
        """
        file_path = Path(file_path)
        if not file_path.exists():
            raise FileNotFoundError(f"File not found: {file_path}")

        if file_path.suffix not in [".h5ad", ".zarr"]:
            raise ValueError(
                f"Unsupported file format: {file_path.suffix}. "
                "Only .h5ad and .zarr formats are supported."
            )

    def prepare(
        self,
        adata: anndata.AnnData | None = None,
        adata_path: str | None = None,
        **prepare_kwargs,
    ) -> None:
        """
        Prepare the embedder from a file path or AnnData object.

        Parameters
        ----------
        adata : anndata.AnnData, optional
            The AnnData object to prepare the embedder. Has to be preprocessed already, if embedding method requires it.
        adata_path : str, optional
            Path to the AnnData file (.h5ad or .zarr). Only needed for geneformer.
        **prepare_kwargs
            Keyword arguments passed to the embedder's prepare().

        Raises
        ------
        ValueError
            If neither adata nor adata_path is provided.
        FileNotFoundError
            If the file does not exist.
        ValueError
            If the file format is not supported.
        """
        if adata is None and adata_path is None:
            raise ValueError("Either adata or adata_path must be provided")

        if adata_path is not None:
            self._validate_file_path(adata_path)

        logger.info("Preparing embedder '%s'", self.method)
        if adata_path is not None:
            logger.info("Using file path: %s", adata_path)
        self.embedder.prepare(adata=adata, adata_path=adata_path, **prepare_kwargs)

    def embed(
        self,
        adata: anndata.AnnData | None = None,
        adata_path: str | None = None,
        obsm_key: str | None = None,
        batch_key: str | None = None,
        **embed_kwargs,
    ) -> np.ndarray:
        """
        Embed data and return the embedding matrix.

        Parameters
        ----------
        adata : anndata.AnnData, optional
            The AnnData object to embed.
        adata_path : str, optional
            Path to the AnnData file (.h5ad or .zarr).
        obsm_key : str, optional
            Key under which embeddings are stored in .obsm.
            Defaults to "X_{method}".
        batch_key : str, optional
            Observation column for batch labels (only forwarded to embedders that accept it).
        **embed_kwargs
            Additional keyword arguments for the embedders embed().

        Returns
        -------
        np.ndarray
            The embedding matrix of shape (n_cells, embedding_dim).

        Raises
        ------
        ValueError
            If neither adata nor adata_path is provided.
        FileNotFoundError
            If the file does not exist.
        ValueError
            If the file format is not supported.
        """
        if adata is None and adata_path is None:
            raise ValueError("Either adata or adata_path must be provided")

        if adata_path is not None:
            self._validate_file_path(adata_path)

        # Derive defaults
        if obsm_key is None:
            obsm_key = f"X_{self.method}"

        logger.info(f"Embedding method: {self.method}")
        if adata_path is not None:
            logger.info("Using file path: %s", adata_path)

        # Build call kwargs and only include batch_key if the embedder accepts it
        import inspect

        # Avoid duplicating a user-provided batch_key in embed_kwargs
        if "batch_key" in embed_kwargs:
            # Prefer the explicit function argument if set; otherwise keep the kwarg value
            if batch_key is None:
                batch_key = embed_kwargs.pop("batch_key")
            else:
                embed_kwargs.pop("batch_key")

        call_kwargs = dict(adata=adata, adata_path=adata_path, obsm_key=obsm_key)
        try:
            sig = inspect.signature(self.embedder.embed)
            if batch_key is not None and "batch_key" in sig.parameters:
                call_kwargs["batch_key"] = batch_key
        except Exception:
            # If signature inspection fails, do not pass batch_key
            pass

        embedding_matrix = self.embedder.embed(**call_kwargs, **embed_kwargs)
        # cast to float32
        embedding_matrix = embedding_matrix.astype(np.float32)

        logger.info("Embedding complete. Returning the embedding matrix")
        return embedding_matrix<|MERGE_RESOLUTION|>--- conflicted
+++ resolved
@@ -2522,7 +2522,6 @@
         import torch
 
         if self.device is None:
-<<<<<<< HEAD
             # Check for MPS first (Mac), then CUDA, then CPU
             if torch.backends.mps.is_available():
                 self.device = "mps"
@@ -2558,12 +2557,6 @@
         except Exception as e:
             logger.debug(f"Could not verify model device: {e}")
 
-=======
-            self.device = "cuda" if torch.cuda.is_available() else "cpu"
-        self._model.to(self.device)
-        self._model.eval()
-
->>>>>>> e9a5c73a
         # Sync embedding_dim with loaded model hidden_size when available
         try:
             hidden_size = getattr(
@@ -2632,14 +2625,11 @@
         expression_tokens = expression_tokens.to(self.device)
         expression_token_lengths = expression_token_lengths.to(self.device)
 
-<<<<<<< HEAD
         # Verify tensors are on the correct device
         logger.info(
             f"Input tensors on device: tokens={expression_tokens.device}, lengths={expression_token_lengths.device}"
         )
 
-=======
->>>>>>> e9a5c73a
         # Optionally override forward batch size in config
         if batch_size is not None and hasattr(self._model, "config"):
             try:
@@ -2655,7 +2645,6 @@
                 return_dict=False,
             )
 
-<<<<<<< HEAD
         # Verify output embeddings are on the expected device
         logger.info(f"Output embeddings on device: {embs.device}")
         if str(embs.device) != self.device:
@@ -2663,8 +2652,6 @@
                 f"Output device mismatch: expected {self.device}, got {embs.device}"
             )
 
-=======
->>>>>>> e9a5c73a
         # Convert to numpy and store
         embedding_matrix = embs.detach().cpu().numpy()
         adata.obsm[obsm_key] = embedding_matrix
