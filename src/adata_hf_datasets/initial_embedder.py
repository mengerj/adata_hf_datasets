import anndata
import logging
from adata_hf_datasets.utils import (
    fix_non_numeric_nans,
)
from adata_hf_datasets.pp import ensure_log_norm, is_data_scaled
from scvi.hub import HubModel
from scvi.model import SCVI
from pathlib import Path
import os
import tempfile
import psutil
import scanpy as sc
from anndata.experimental import AnnLoader
import scipy.sparse as sp
import numpy as np
from appdirs import user_cache_dir
import pandas as pd

logger = logging.getLogger(__name__)


class BaseEmbedder:
    """
    Base class for all embedders. Defines a common interface.
    """

    def __init__(self, embedding_dim, **init_kwargs):
        """
        Initialize the embedder.

        Parameters
        ----------
        embedding_dim : int
            Dimensionality of the output embedding space.
        init_kwargs : dict
            Additional keyword arguments for the embedder.
        """
        self.embedding_dim = embedding_dim
        self.init_kwargs = init_kwargs

    def prepare(self, adata, **kwargs):
        """
        Prepare the embedder for embedding. Subclasses decide whether
        to train from scratch, load from hub, or load from S3, etc.

        Parameters
        ----------
        adata : anndata.AnnData
            Single-cell dataset.
        **kwargs : dict
            Additional keyword arguments used for preparing.
        """
        raise NotImplementedError("Subclasses must implement 'prepare'")

    def embed(self, adata, obsm_key: str, **kwargs):
        """
        Transform the data into the learned embedding space and store in `adata.obsm`.

        Parameters
        ----------
        adata : anndata.AnnData
            Single-cell dataset to be transformed.
        obsm_key : str
            The key in `adata.obsm` under which to store the embedding.
        **kwargs : dict
            Additional keyword arguments for embedding.
        """
        raise NotImplementedError("Subclasses must implement 'embed'")


class HighlyVariableGenesEmbedder(BaseEmbedder):
    """
    Selects the top `n_top` highly variable genes from an AnnData object and uses them as an embedding.
    """

    def __init__(self, embedding_dim: int = 2000, **kwargs):
        """
        Parameters
        ----------
        n_top : int, optional
            The number of highly variable genes to select.
        kwargs : dict
            Additional keyword arguments. Not used.
        """
        super().__init__(embedding_dim=embedding_dim)

    def prepare(self, adata_path: anndata.AnnData, **kwargs) -> None:
        """
        Identifies the top `embedding_dim` highly variable genes in `adata`.

        Parameters
        ----------
        adata : anndata.AnnData
            The single-cell data to analyze.
        kwargs : dict
            Additional keyword arguments for `scanpy.pp.highly_variable_genes`.
        """
        logger.info("Normalizing and log-transforming data before HVG selection.")
        adata = sc.read(adata_path)
        # check if the data is already normalized
        ensure_log_norm(adata)
        # First save the raw counts as a layer
        adata.write_h5ad(adata_path)

    def embed(
        self,
        adata: anndata.AnnData,
        obsm_key: str = "X_hvg",
        batch_key: str | None = None,
        **kwargs,
    ) -> None:
        """
        Stores the expression of the selected highly variable genes as an embedding in `adata.obsm`.

        Parameters
        ----------
        adata : anndata.AnnData
            The single-cell data containing highly variable genes.
        obsm_key : str, optional
            The key under which the embedding will be stored in `adata.obsm`.
        kwargs : dict
            Additional keyword arguments. Not used.
        """
        logger.info("Selecting top %d highly variable genes.", self.embedding_dim)

        # Check if enough valid genes are present in each batch
        if batch_key is not None:
            self._check_enough_genes_per_batch(adata, batch_key, self.embedding_dim)
        # remove cells with infinity values
        sc.pp.highly_variable_genes(
            adata, n_top_genes=self.embedding_dim, batch_key=batch_key
        )

        if "highly_variable" not in adata.var:
            raise ValueError("Failed to compute highly variable genes.")
        logger.info("Successfully identified highly variable genes.")
        # check if there a different number of highly variable genes was selected
        if self.embedding_dim != np.sum(adata.var["highly_variable"]):
            logger.warning(
                "Selected %d highly variable genes, but %d were requested.",
                np.sum(adata.var["highly_variable"]),
                self.embedding_dim,
            )
            # if more genes were selected, take the top ones
            if np.sum(adata.var["highly_variable"]) > self.embedding_dim:
                logger.warning(
                    "Manually enforcing exact number of highly variable genes."
                )
                self._enforce_exact_hvg_from_dispersion(adata, self.embedding_dim)
            else:
                raise ValueError(
                    f"Selected less highly variable genes than requested. Requested {self.embedding_dim}, selected {np.sum(adata.var['highly_variable'])}. Full data contains {adata.shape[1]} genes."
                )

        hvg_mask = adata.var["highly_variable"].values
        X = adata.X.toarray() if sp.issparse(adata.X) else adata.X
        adata.obsm[obsm_key] = X[:, hvg_mask]
        # return to sparse matrix
        adata.obsm[obsm_key] = sp.csr_matrix(adata.obsm[obsm_key])
        logger.info(
            f"Stored highly variable gene expression in adata.obsm[{obsm_key}], with shape {adata.obsm[obsm_key].shape}"
        )
        logger.info(
            "Stored highly variable gene expression in adata.obsm[%s]", obsm_key
        )
        return adata

    def _enforce_exact_hvg_from_dispersion(self, adata: sc.AnnData, n_top: int) -> None:
        """Enforce exact number of HVGs by selecting top genes by normalized dispersion.

        Parameters
        ----------
        adata : AnnData
            AnnData object after running `highly_variable_genes`.
        n_top : int
            Number of top genes to retain.
        """
        if "dispersions_norm" not in adata.var.columns:
            raise ValueError(
                "Missing 'dispersions_norm'. Run `sc.pp.highly_variable_genes` with `flavor='seurat'` or similar."
            )

        top_genes = adata.var["dispersions_norm"].nlargest(n_top).index
        adata.var["highly_variable"] = False
        adata.var.loc[top_genes, "highly_variable"] = True

    def _check_enough_genes_per_batch(
        self,
        adata: anndata.AnnData,
        batch_key: str,
        embedding_dim: int,
        var_threshold: float = 1e-8,
    ) -> None:
        """
        Check whether each batch has at least `embedding_dim` genes with variance > var_threshold.
        If any batch doesn't meet this, raise a ValueError suggesting ways to fix the issue.

        Parameters
        ----------
        adata : anndata.AnnData
            The AnnData object. Must have `adata.obs[batch_key]`.
        batch_key : str
            Column in `adata.obs` used to identify batches.
        embedding_dim : int
            The requested number of HVGs (n_top_genes).
            Each batch must have at least this many candidate genes.
        var_threshold : float, optional
            Minimal variance to consider a gene "non-negligible". Defaults to 1e-8.

        Raises
        ------
        ValueError
            If any batch has fewer than `embedding_dim` genes above the variance threshold.
        """
        if batch_key not in adata.obs.columns:
            logger.warning(
                f"batch_key='{batch_key}' not found in adata.obs. Skipping batch check."
            )
            return

        cell_counts = adata.obs[batch_key].value_counts()
        logger.info(
            "Checking that each batch has at least %d genes with variance > %g ...",
            embedding_dim,
            var_threshold,
        )

        # For each batch, compute how many genes pass the variance threshold
        for bval in cell_counts.index:
            sub = adata[adata.obs[batch_key] == bval]
            if sub.n_obs == 0:
                continue  # no cells here; skip

            X = sub.X.toarray() if sp.issparse(sub.X) else sub.X
            variances = X.var(axis=0)
            var_nonzero = (variances > var_threshold).sum()

            if var_nonzero < embedding_dim:
                msg = (
                    f"Batch '{bval}' has only {var_nonzero} genes with variance > {var_threshold}, "
                    f"which is fewer than the requested {embedding_dim}. "
                    "Scanpy will fail to select HVGs in this batch.\n"
                    "Consider increasing chunk_size, lowering `embedding_dim`, merging small categories, "
                    "or adjusting your QC thresholds."
                )
                logger.error(msg)
                raise ValueError(msg)

        logger.info(
            "All batches have at least %d genes above variance threshold %g.",
            embedding_dim,
            var_threshold,
        )


class PCAEmbedder(BaseEmbedder):
    """PCA-based embedding for single-cell data stored in AnnData."""

    def __init__(self, embedding_dim: int = 64, **kwargs):
        """
        Initialize the PCA embedder.

        Parameters
        ----------
        embedding_dim : int
            Number of principal components to retain.
        kwargs : dict
            Additional keyword arguments. Not used.
        """
        super().__init__(embedding_dim=embedding_dim)
        self.embedding_dim = embedding_dim
        self._pca_model = None

    def prepare(self, adata_path: anndata.AnnData, n_cells=10000, **kwargs) -> None:
        """Fit a PCA model to the AnnData object's .X matrix."""
        logger.info(
            "Fitting PCA with %d components on %d.", self.embedding_dim, n_cells
        )
        from sklearn.decomposition import PCA

        adata_sub = sc.read(adata_path, backed="r")
        # get a random subset of cells with random
        logger.info("Subsampling %d cells for PCA.", n_cells)
        if n_cells < adata_sub.shape[0]:
            adata_sub = adata_sub[
                np.random.choice(adata_sub.shape[0], n_cells, replace=False), :
            ]
        adata_sub = adata_sub.to_memory()

        if not is_data_scaled(adata_sub.X):
            logger.info("Data is not scaled. Scaling data before PCA.")
            sc.pp.scale(adata_sub)
        X = adata_sub.X.toarray() if sp.issparse(adata_sub.X) else adata_sub.X
        self._pca_model = PCA(n_components=self.embedding_dim)  # Pass kwargs to PCA
        self._pca_model.fit(X)

    def embed(self, adata: anndata.AnnData, obsm_key: str = "X_pca", **kwargs) -> None:
        """Transform the data via PCA and store in `adata.obsm[obsm_key]`."""
        if self._pca_model is None:
            raise RuntimeError("PCA model is not fit yet. Call `prepare(adata)` first.")
        X = adata.X.toarray() if sp.issparse(adata.X) else adata.X
        adata.obsm[obsm_key] = self._pca_model.transform(X)
        return adata


class GeneformerEmbedder(BaseEmbedder):
    """
    Geneformer Encoder for single-cell data embeddings.

    This class uses the Geneformer package to generate a 512-dimensional embedding
    for single-cell data. It supports pre-trained models with either 2048 or 4096
    input genes, as well as different numbers of layers.

    References
    ----------
    The Geneformer package and models must be installed and available locally.
    For installation instructions, see https://geneformer.readthedocs.io/en/latest/.
    """

    def __init__(
        self,
        model_input_size: int = 4096,
        num_layers: int = 12,
        special_model: bool | str = False,
        emb_extractor_init: dict = None,
        **kwargs,
    ):
        """
        Initialize the Geneformer embedder configuration.

        Parameters
        ----------
        model_input_size : int, optional
            The input size of the Geneformer model. Valid options are 2048 or 4096.
            Older models were trained with 2048 genes per cell, newer models with 4096.
        num_layers : int, optional
            Number of layers in the Geneformer model. Valid options depend on `model_input_size`:
            - For 2048 genes: 6 or 12 layers
            - For 4096 genes: 12 or 20 layers
        special_model : bool or str, optional
            If False, the default model is used. If a string (e.g., "CLcancer"),
            uses a specialized, fine-tuned model variant with that suffix.
        emb_extractor_init : dict, optional
            Dictionary with additional parameters for the EmbExtractor from Geneformer.
            See geneformer documentation for more information.
        kwargs : dict
            Additional keyword arguments for the embedder, not used here but included
            for interface consistency.

        Raises
        ------
        ValueError
            If `model_input_size` or `num_layers` are invalid.
        """
        super().__init__(embedding_dim=512)
        self.model = None
        # self.embedding_dim = 512 # Geneformer outputs 512-dimensional embeddings. Is just used for downstream methods to know.
        self.model_input_size = model_input_size
        if model_input_size not in [2048, 4096]:
            raise ValueError(
                "Geneformer only supports model_input_size in [2048, 4096]."
            )

        # Check num_layers against model_input_size.
        valid_combinations = {
            2048: [6, 12],
            4096: [12, 20],
        }
        if num_layers not in valid_combinations[model_input_size]:
            raise ValueError(
                f"For model_input_size={model_input_size}, valid layers are {valid_combinations[model_input_size]}."
            )

        # Construct directory paths
        self.num_layers = num_layers
        self.special_model = special_model
        self.project_dir = Path(__file__).resolve().parents[2]

        # Set up dictionary paths based on model size
        if model_input_size == 2048:
            dictionary_dir = (
                self.project_dir
                / "external"
                / "Geneformer"
                / "geneformer"
                / "gene_dictionaries_30M"
            )
            self.model_dir = (
                self.project_dir
                / "external"
                / "Geneformer"
                / f"gf-{num_layers}L-30M-i2048"
            )
            self.ensembl_mapping_dict = str(
                dictionary_dir / "ensembl_mapping_dict_gc30M.pkl"
            )
            self.token_dictionary_file = str(
                dictionary_dir / "token_dictionary_gc30M.pkl"
            )
            self.gene_median_file = str(
                dictionary_dir / "gene_median_dictionary_gc30M.pkl"
            )
        else:  # model_input_size == 4096
            dictionary_dir = self.project_dir / "external" / "Geneformer" / "geneformer"
            base_dir_4096 = (
                self.project_dir
                / "external"
                / "Geneformer"
                / f"gf-{num_layers}L-95M-i4096"
            )
            if special_model:
                base_dir_4096 = Path(str(base_dir_4096) + f"_{special_model}")
            self.model_dir = base_dir_4096
            self.ensembl_mapping_dict = str(
                dictionary_dir / "ensembl_mapping_dict_gc95M.pkl"
            )
            self.token_dictionary_file = str(
                dictionary_dir / "token_dictionary_gc95M.pkl"
            )
            self.gene_median_file = str(
                dictionary_dir / "gene_median_dictionary_gc95M.pkl"
            )
            self.gene_name_id_dict = str(dictionary_dir / "gene_name_id_dict_gc95M.pkl")

        # Default parameters for EmbExtractor
        self.emb_extractor_init = {
            "model_type": "Pretrained",
            "num_classes": 0,
            "emb_mode": "cls",
            "cell_emb_style": "mean_pool",
            "gene_emb_style": "mean_pool",
            "filter_data": None,
            "max_ncells": None,
            "emb_layer": -1,
            "emb_label": [
                "sample_index"
            ],  # do not change if you want sample-based embeddings
            "labels_to_plot": None,
            "forward_batch_size": 16,
            "nproc": 8,
            "summary_stat": None,
            "token_dictionary_file": self.token_dictionary_file,
        }
        if emb_extractor_init is not None:
            self.emb_extractor_init.update(emb_extractor_init)

        # Create a unique temp directory for saving intermediate data
        # time_tag = datetime.now().strftime("%Y%m%d_%H%M%S")
        # self.tmp_dir = self.project_dir / f"tmp_geneformer_{time_tag}"
        # self.tmp_adata_dir = self.tmp_dir / "adata"
        # self.tmp_adata_dir.mkdir(parents=True, exist_ok=True)

        # Name of the tokenized dataset
        self.dataset_name = "geneformer"
        # Where the output tokenized dataset is stored

        logger.info(
            "Initialized GeneformerEmbedder with model_input_size=%d, num_layers=%d, special_model=%s",
            self.model_input_size,
            self.num_layers,
            self.special_model,
        )

    def prepare(self, adata_path: str, do_tokenization: bool = True, **kwargs) -> None:
        """
        Prepare (preprocess + tokenize) the data for Geneformer embeddings.

        This includes:
         - Adding Ensembl IDs to `adata.var["ensembl_id"]` if not present.
         - Calculating and storing `adata.obs["n_counts"]` if not present.
         - Writing the AnnData to a temporary H5AD file.
         - Optionally tokenizing the data using `TranscriptomeTokenizer` if it
           has not been tokenized previously (i.e., if the .dataset file doesn't exist).

        Parameters
        ----------
        adata : anndata.AnnData
            Single-cell dataset to prepare.
        do_tokenization : bool
            Whether to run the tokenization step if no tokenized dataset is found.
        **kwargs : dict
            Extra parameters for future extension, not used here.

        References
        ----------
        - The data is user-provided.
        - Geneformer tokenization is performed by `TranscriptomeTokenizer`.
        """
        try:
            from geneformer import TranscriptomeTokenizer
        except ImportError:
            raise ImportError(
                "To use the Geneformer embedder, ensure `git lfs` is installed and "
                "run 'git submodule update --init --recursive'. Then install geneformer: "
                "`pip install external/Geneformer`."
            )
        self.adata_path = Path(adata_path)
        # save the tokenized dataset in the same directory as the adata
        self.adata_dir = self.adata_path.parent
        # check if adata_dir has other files than "train.h5ad" and "val.h5ad", and give a warning
        if len(list(self.adata_dir.glob("*.h5ad"))) > 2:
            logger.warning(
                "The directory %s contains more than two .h5ad files. "
                "Geneformer will tokenize all files in the directory, so remove any besides train and val.",
                self.adata_dir,
            )
        self.out_dataset_dir = self.adata_path.parent / "geneformer"
        adata = sc.read(self.adata_path, backed="r")
        # 1. Make sure the data has the required fields
        if "ensembl_id" not in adata.var.columns:
            logger.error(
                "ensembl_id not found in adata.var. Run preprocessing script or pp_geneformer first."
            )
            raise ValueError(
                "ensembl_id not found in adata.var. Run preprocessing script or pp_geneformer first."
            )
        if "n_counts" not in adata.obs.columns:
            logger.error(
                "n_counts not found in adata.obs. Run preprocessing script or pp_geneformer first."
            )
            raise ValueError(
                "n_counts not found in adata.obs. Run preprocessing script or pp_geneformer first."
            )
        if "sample_index" not in adata.obs.columns:
            logger.error(
                "sample_index not found in adata.obs. Run preprocessing script or pp_geneformer first."
            )
            raise ValueError(
                "sample_index not found in adata.obs. Run preprocessing script or pp_geneformer first."
            )

        # 3. Write to a temporary h5ad
        # h5ad_path = self.tmp_adata_dir / "adata.h5ad"
        # adata.write_h5ad(h5ad_path)
        # logger.info("Wrote AnnData to temporary file: %s", h5ad_path)

        # 4. Tokenize data if needed
        dataset_path = self.out_dataset_dir / f"{self.dataset_name}.dataset"
        if dataset_path.exists():
            logger.info(
                "Tokenized geneformer dataset already exists at %s. Skipping tokenization.",
                dataset_path,
            )
            return

        if do_tokenization:
            logger.info("Tokenizing data with TranscriptomeTokenizer...")
            tk = TranscriptomeTokenizer(
                custom_attr_name_dict={"sample_index": "sample_index"},
                nproc=6,
                gene_median_file=self.gene_median_file,
                token_dictionary_file=self.token_dictionary_file,
                gene_mapping_file=self.ensembl_mapping_dict,
            )
            # The tokenizer expects a directory containing .h5ad => pass self.tmp_adata_dir
            tk.tokenize_data(
                str(self.adata_dir),
                str(self.out_dataset_dir),
                self.dataset_name,
                file_format="h5ad",
            )
            logger.info("Created tokenized dataset: %s", dataset_path)
        else:
            logger.warning(
                "No tokenized dataset found and do_tokenization=False. "
                "Embedding will fail unless the tokenized dataset is created elsewhere."
            )

    def embed(
        self,
        adata_path: str,
        obsm_key: str = "X_geneformer",
        batch_size: int = 16,
        cleanup: bool = True,
        **kwargs,
    ) -> anndata.AnnData:
        """
        Run Geneformer embedding on the data.

        This method:
         - Reads the tokenized dataset from `self.tmp_dir`.
         - Invokes Geneformer's `EmbExtractor` to generate embeddings.
         - Re-reads the (processed) AnnData from the temporary directory.
         - Aligns the embeddings with the sample order, storing them in `adata.obsm[obsm_key]`.
         - (Optionally) cleans up temporary files.

        Parameters
        ----------
        adata_path : str
            Path to the AnnData file to embed. Has to already be prepared and tokenized.
        obsm_key : str, optional
            Key in `adata.obsm` to store the final embeddings. Defaults to "X_geneformer".
        batch_size : int, optional
            Forward batch size used by the Geneformer model for embedding extraction.
        cleanup : bool, optional
            Whether to remove the temporary directory after generating embeddings.
        **kwargs : dict
            Additional arguments (unused here, but kept for interface consistency).

        Returns
        -------
        anndata.AnnData
            The same AnnData object with `adata.obsm[obsm_key]` filled with
            the Geneformer embeddings.

        References
        ----------
        - The tokenized dataset must exist (either from `prepare(do_tokenization=True)`
          or manually created).
        - The final embeddings have dimensionality 512.

        Raises
        ------
        ImportError
            If geneformer package is not installed.
        ValueError
            If the tokenized dataset is missing and cannot be embedded.
        """
        try:
            from geneformer import EmbExtractor
        except ImportError:
            raise ImportError(
                "To use the Geneformer embedder, ensure it is installed via "
                "`git submodule update --init --recursive` and `pip install external/Geneformer`."
            )

        dataset_path = self.out_dataset_dir / f"{self.dataset_name}.dataset"
        if not dataset_path.exists():
            raise ValueError(
                f"No tokenized dataset found at {dataset_path}. "
                "Did you run `prepare(..., do_tokenization=True)` first?"
            )
        if not self.adata_path:
            raise ValueError("Run prepare first to set the adata_path.")

        # Check if csv with embeddings already exists (is simultaniously created for both splits of the dataset and therefore doesnt need to be recreated)
        embs_csv_path = self.out_dataset_dir / "geneformer_embeddings.csv"
        if not embs_csv_path.exists():
            # Create the extractor with updated batch size
            extractor_params = dict(self.emb_extractor_init)
            extractor_params["forward_batch_size"] = batch_size
            extractor = EmbExtractor(**extractor_params)

            logger.info(
                "Extracting geneformer embeddings from model at %s...", self.model_dir
            )
            embs_df = extractor.extract_embs(
                str(self.model_dir),
                str(dataset_path),
                str(self.out_dataset_dir),
                output_prefix=f"{self.dataset_name}_embeddings",
                cell_state=None,
            )
        else:
            logger.info(
                "Geneformer embeddings already exist at %s. Skipping extraction.",
                embs_csv_path,
            )
            embs_df = pd.read_csv(embs_csv_path)

        # Load the adata to attach the embeddings
        processed_adata_path = self.adata_path
        if not processed_adata_path.exists():
            raise ValueError(f"No processed AnnData found at {processed_adata_path}.")
        adata = sc.read(processed_adata_path, backed="r")
        og_ids = adata.obs["sample_index"].values
        # Filter and sort embs_df to align with og_ids
        # drop the "Unamed: 0" column
        embs_df = embs_df.drop(columns=["Unnamed: 0"], errors="ignore")
        embs_sorted = embs_df.set_index("sample_index").loc[og_ids].reset_index()
        embs_matrix = embs_sorted.drop(columns=["sample_index"]).values
        adata.obsm[obsm_key] = embs_matrix
        logger.info(
            "Stored Geneformer embeddings of shape %s in adata.obsm[%r].",
            embs_matrix.shape,
            obsm_key,
        )
        return adata

    def _kill_process(self):
        """
        Kill any child processes spawned by Geneformer.

        Sometimes the Geneformer library spawns additional processes that may not
        terminate gracefully. This method forcibly kills them.
        """
        parent_pid = os.getpid()
        for proc in psutil.process_iter(["pid", "ppid", "name"]):
            if proc.info["ppid"] == parent_pid:
                logger.warning(
                    "Killing process %s (PID %s)", proc.info["name"], proc.info["pid"]
                )
                proc.kill()


class SCVIEmbedder(BaseEmbedder):
    """
    Class to load a pretrained SCVI model and apply embeddings.
    """

    def __init__(
        self,
        embedding_dim: int = 64,
        **kwargs,
    ):
        """
        Initialize the SCVI embedder.

        Parameters
        ----------
        embedding_dim : int
            Dimension of the output embeddings.
        model_cache_dir : str | None
            Directory to cache downloaded models. If None, uses '../models/scvi_cellxgene'.
        **kwargs
            Additional arguments passed to SCVI setup.
        """
        super().__init__(embedding_dim=embedding_dim)
        self.model = None
        self.init_kwargs = kwargs

    def prepare(self, adata_path: str, **kwargs):
        """
        Prepare the SCVI model for embedding.

        For example:
        - `hub_repo_id` to load from HF
        - `reference_s3_bucket` = "cellxgene-contrib-public" and `reference_s3_path` = "models/scvi/2024-02-12/homo_sapiens/modelhub" to load from S3
        - `reference_adata_url` = "https://cellxgene-contrib-public.s3.amazonaws.com/models/scvi/2024-02-12/homo_sapiens/adata-spinal-cord-minified.h5ad" to load reference adata (jointly with s3)

        The user can pass these as part of `init_kwargs` or `kwargs`.

        Parameters
        ----------
        adata : anndata.AnnData
            The query AnnData if it is already available at prepare-time.
        **kwargs : dict
            Additional configuration for loading from S3 or HF.
        """
        logger.info("Preparing SCVI model, loading from S3 or HF if needed.")

        # Decide which approach to use based on the presence of certain kwargs.
        hub_repo_id = kwargs.get("hub_repo_id", self.init_kwargs.get("hub_repo_id"))
        reference_s3_bucket = kwargs.get(
            "reference_s3_bucket", self.init_kwargs.get("reference_s3_bucket")
        )
        reference_s3_path = kwargs.get(
            "reference_s3_path", self.init_kwargs.get("reference_s3_path")
        )
        reference_adata_url = kwargs.get(
            "reference_adata_url",
            self.init_kwargs.get("reference_adata_url"),
        )
        cache_dir = kwargs.get("cache_dir", self.init_kwargs.get("cache_dir"))
        file_cache_dir = kwargs.get(
            "file_cache_dir", self.init_kwargs.get("file_cache_dir")
        )

        # Load the model from either HF hub or S3
        if hub_repo_id is not None:
            logger.info("Loading SCVI model from HF hub: %s", hub_repo_id)
            model = HubModel.pull_from_huggingface_hub(hub_repo_id, revision="main")
        elif reference_s3_bucket is not None and reference_s3_path is not None:
            logger.info(
                "Loading SCVI model from S3 bucket %s, path %s",
                reference_s3_bucket,
                reference_s3_path,
            )
            import botocore

            model = HubModel.pull_from_s3(
                s3_bucket=reference_s3_bucket,
                s3_path=reference_s3_path,
                pull_anndata=False,
                config=botocore.config.Config(signature_version=botocore.UNSIGNED),
                cache_dir=Path(cache_dir),
            )
        else:
            raise ValueError("No valid SCVI loading parameters provided.")

        # Load reference AnnData if needed
        if reference_adata_url is not None:
            if file_cache_dir is None:
                save_dir = tempfile.TemporaryDirectory()
            else:
                if not file_cache_dir.endswith("/"):
                    file_cache_dir += "/"
                save_dir = Path(file_cache_dir)
            adata_path = os.path.join(save_dir, "cellxgene_reference_adata.h5ad")
            logger.info("Reading reference adata from URL %s", reference_adata_url)
            reference_adata = sc.read(adata_path, backup_url=reference_adata_url)
        else:
            # Try to get reference adata from model
            try:
                reference_adata = model.adata
            except AttributeError as e:
                raise ValueError(
                    "No reference AnnData available in model or via URL."
                ) from e

        # Set up the scVI model with reference data
        self.scvi_model = self._setup_model_with_ref(model, reference_adata)

    def _prepare_query_adata(self, query_adata: str | Path):
        """
        Private helper to prepare query data for scVI inference.

        Parameters
        ----------
        query_adata_path : str | Path
            Single-cell dataset to be used as 'query'.
        """
        logger.info("Preparing query AnnData and loading into SCVI model.")

        # Check if counts layer exists
        if "counts" not in query_adata.layers:
            raise ValueError(
                "No 'counts' layer found in adata. Run preprocessing first."
            )

        # X will be modified to match the genes in the reference data and the training size of the scvi Model. But we
        # need to keep the original object for later.
        self.adata_backup = query_adata.copy()
        query_adata.X = query_adata.layers["counts"].copy()

        # Set batch key as expected from training data
        query_adata.obs["batch"] = query_adata.obs[self.batch_key].astype("category")

        # Prepare scvi fields
        SCVI.prepare_query_anndata(query_adata, self.scvi_model)

        # fix non-numerics
        fix_non_numeric_nans(query_adata)

        # Load query data
        query_model = SCVI.load_query_data(query_adata, self.scvi_model)
        query_model.is_trained = True
        self.scvi_model = query_model

        logger.info("Successfully prepared query data for SCVI")

    @staticmethod
    def _setup_model_with_ref(model, reference_adata):
        """
        Set up the SCVI model with the reference AnnData.

        Parameters
        ----------
        model : HubModel
            The loaded HubModel instance.
        reference_adata : anndata.AnnData
            The reference dataset.

        Returns
        -------
        SCVI
            The SCVI model, loaded with reference AnnData.
        """
        logger.info("Preparing SCVI model with reference data...")
        # didn't quite understand why, but this property has to be deleted
        try:
            del reference_adata.uns["_scvi_adata_minify_type"]
        except KeyError:
            pass
        if "is_primary_data" in reference_adata.obs:
            model.load_model(
                adata=reference_adata[reference_adata.obs["is_primary_data"]].copy()
            )
        else:
            model.load_model(adata=reference_adata.copy())
        scvi_model = model.model
        return scvi_model

    def embed(
        self,
        adata_path: str | None = None,
        adata: anndata.AnnData | None = None,
        obsm_key: str = "X_scvi",
        batch_key="batch",
        **kwargs,
    ):
        """
        Transform the data into the SCVI latent space.

        If the SCVI model has not yet been set up with the query data, it does so here.

        Parameters
        ----------
        adata : anndata.AnnData
            The query dataset to be embedded.
        obsm_key : str
            The key in `adata.obsm` under which to store the SCVI embedding.
        batch_key : str
            The batch key in `adata.obs` to use for batch correction. Most likely the exact categories don't align completly witht the reference data which limits batch correction.
            But this is how scVI can be used zero shot.
        **kwargs : dict
            Additional keyword arguments (unused).

        Returns
        -------
        anndata.AnnData
            The same AnnData with latent representation stored in `adata.obsm[obsm_key]`.

        References
        ----------
        The reference data is loaded from S3 or the Hub (depending on configuration).
        Query data is the user-provided `adata`.
        """
        self.batch_key = batch_key
        if self.scvi_model is None:
            raise ValueError("SCVI model is not prepared. Call `prepare(...)` first.")
        # If the query hasn't been loaded yet, load it now:
        if adata is None and adata_path is not None:
            # if only a path is given, maybe load the entire data
            adata = sc.read(adata_path)
        if not hasattr(self.scvi_model, "adata") or self.scvi_model.adata is not adata:
            self._prepare_query_adata(adata)

        logger.info(
            "Computing SCVI latent representation, storing in `%s`...", obsm_key
        )
        latent_repr = self.scvi_model.get_latent_representation()
        # restore the original adata
        adata = self.adata_backup
        adata.obsm[obsm_key] = latent_repr
        return adata


class SCVIEmbedderFM(SCVIEmbedder):
    """
    SCVI embedder preconfigured as a foundation model (FM) loading weights from an scvi model trained on the cellxgene corpus.
    """

    def __init__(self, embedding_dim: int = 50, **init_kwargs):
        """
        Initialize the SCVI FM embedder with defaults for bucket/paths.

        Parameters
        ----------
        embedding_dim : int
            Dimensionality of the embedding.
        init_kwargs : dict
            Additional keyword arguments including:
            - cache_dir: Override default cache directory for model files
            - file_cache_dir: Override default cache directory for reference data files

        References
        ----------
        - The large pretrained SCVI model is assumed to be hosted in the
          'cellxgene-contrib-public' S3 bucket at the specified path.
        - The reference AnnData is provided via the reference_adata_url parameter.
        """
        # Get the default cache directories using appdirs
        app_name = "adata_hf_datasets"
        default_cache_root = user_cache_dir(app_name)

        # Create default paths for different types of cache
        default_model_cache = os.path.join(
            default_cache_root, "models", "scvi_cellxgene"
        )
        default_data_cache = os.path.join(default_cache_root, "reference_data", "scvi")

        # Ensure the cache directories exist
        os.makedirs(default_model_cache, exist_ok=True)
        os.makedirs(default_data_cache, exist_ok=True)

        # Use provided cache dirs or defaults
        cache_dir = init_kwargs.pop("cache_dir", default_model_cache)
        file_cache_dir = init_kwargs.pop("file_cache_dir", default_data_cache)

        default_kwargs = {
            "reference_s3_bucket": "cellxgene-contrib-public",
            "reference_s3_path": "models/scvi/2024-02-12/homo_sapiens/modelhub",
            "reference_adata_url": "https://cellxgene-contrib-public.s3.amazonaws.com/models/scvi/2024-02-12/homo_sapiens/adata-spinal-cord-minified.h5ad",
            "cache_dir": cache_dir,
            "file_cache_dir": file_cache_dir,
        }

        # Log cache locations
        logger.info(f"Using model cache directory: {cache_dir}")
        logger.info(f"Using reference data cache directory: {file_cache_dir}")

        # Merge user overrides with defaults
        default_kwargs.update(init_kwargs)

        # Call parent constructor
        super().__init__(embedding_dim=embedding_dim, **default_kwargs)


class InitialEmbedder:
    """
    A manager class for creating embeddings of single-cell data from file paths.

    Parameters
    ----------
    method : str
        The embedding method to use. For example: ["scvi_fm", "geneformer", ...].
    embedding_dim : int
        Dimensionality of the output embedding space.
    init_kwargs : dict, optional
        Additional keyword arguments to pass to the chosen embedder.
    """

    def __init__(
        self,
        method: str,
        embedding_dim: int = 64,
        **init_kwargs,
    ):
        """
        Initialize the manager and select the embedding method.

        Parameters
        ----------
        method : str
            The embedding method to use. For example: ["scvi_fm", "geneformer", ...].
        embedding_dim : int
            Dimensionality of the output embedding space.
        init_kwargs : dict, optional
            Additional keyword arguments to pass to the chosen embedder.
        """
        self.method = method
        self.embedding_dim = embedding_dim
        self.init_kwargs = init_kwargs or {}

        # You already have these classes defined (SCVIEmbedder, SCVIEmbedderFM, GeneformerEmbedder, etc.)
        embedder_classes = {
            "scvi_fm": SCVIEmbedderFM,  # for scVI
            "geneformer": GeneformerEmbedder,
            "pca": PCAEmbedder,
            "hvg": HighlyVariableGenesEmbedder,
        }

        if method not in embedder_classes:
            raise ValueError(f"Unknown embedding method: {method}")

        self.embedder = embedder_classes[method](
            embedding_dim=embedding_dim, **self.init_kwargs
        )

        # For convenience, you might store a flag if the method requires AnnData in memory:
        # (Here we check if it's an SCVIEmbedder or you can define a property in each embedder.)
        self.requires_mem_adata = isinstance(
            self.embedder, (SCVIEmbedder, HighlyVariableGenesEmbedder, PCAEmbedder)
        )
        logger.info(
            "Initialized InitialEmbedder with method=%s, embedding_dim=%d. requires_mem_adata=%s",
            self.method,
            self.embedding_dim,
            self.requires_mem_adata,
        )

    def prepare(self, adata_path: str, **prepare_kwargs):
        """
        Prepare the embedder. For methods like SCVI, this might load from S3/Hub;
        for Geneformer, it might tokenize, etc.

        This now accepts a file path instead of an in-memory AnnData.

        Parameters
        ----------
        adata_path : str
            Path to the single-cell data file (e.g., .h5ad) to prepare.
        **prepare_kwargs : dict
            Additional keyword arguments passed to the embedder's `prepare()` method.

        Notes
        -----
        The data source is a user-provided .h5ad file.
        """
        logger.info(
            "Preparing method '%s' with embedding_dim=%d",
            self.method,
            self.embedding_dim,
        )
        # Most embedders do not strictly require the entire data in memory just for "prepare".
        # So we can simply pass the file path.
        self.embedder.prepare(adata_path=adata_path, **prepare_kwargs)

    def embed(
        self,
        adata_path: str,
        obsm_key: str | None = None,
        output_path: str | None = None,
        chunk_size: int = 50000,
        **embed_kwargs,
    ):
        """
        Transform the data into the learned embedding space.
        """
        if output_path is None:
            output_path = adata_path.replace(".h5ad", f"_{self.method}_emb.h5ad")
        if obsm_key is None:
            obsm_key = f"X_{self.method}"

        # if the output file already exists, remove it
        if os.path.exists(output_path):
            logger.warning(
                "Output file %s already exists and will be overwritten.", output_path
            )
            os.remove(output_path)

        logger.info(
            "Embedding data using method '%s'. Output to '%s'. obsm_key=%s",
            self.method,
            output_path,
            obsm_key,
        )

        # If the method doesn't require in-memory AnnData, we pass it directly:
        if not self.requires_mem_adata:
<<<<<<< HEAD
            try:
                adata_emb = self.embedder.embed(
                    adata_path=adata_path, obsm_key=obsm_key, **embed_kwargs
=======
            # The embedder itself is prepared to accept file paths directly:
            adata_emb = self.embedder.embed(
                adata_path=adata_path, obsm_key=obsm_key, **embed_kwargs
            )
            adata_emb.write_h5ad(output_path)
            return adata_emb

        # Otherwise, we do chunk-based processing to avoid loading the whole adata object into memory:
        logger.info("Using chunk-based approach for method '%s'.", self.method)
        adata = sc.read(adata_path, backed="r")
        loader = AnnLoader(adatas=adata, batch_size=chunk_size)
        output_path = Path(output_path)
        chunk_dir = output_path.parent / f"{output_path.stem}_chunks"
        chunk_dir.mkdir(parents=True, exist_ok=True)
        chunk_list = []

        try:
            for i, chunk in enumerate(loader):
                logger.info(
                    "Processing chunk %d with shape obs x var = %s x %s",
                    i,
                    chunk.n_obs,
                    chunk.n_vars,
>>>>>>> 4ebcc4ca
                )
                # After embedding, we can safely write:
                adata_emb.write_h5ad(output_path)
                return adata_emb
            finally:
                # Ensure if adata_emb was backed, we close it
                if (
                    adata_emb is not None
                    and hasattr(adata_emb, "file")
                    and adata_emb.file is not None
                ):
                    adata_emb.file.close()

        # Otherwise, chunk-based approach for large memory or SCVI-like methods:
        logger.info("Using chunk-based approach for method '%s'.", self.method)

<<<<<<< HEAD
        # We'll read the data in 'backed="r"' mode
        # and ensure we close it even if an error occurs
        adata_backed = None
        try:
            adata_backed = sc.read(adata_path, backed="r")
            loader = AnnLoader(adatas=adata_backed, batch_size=chunk_size)
            chunk_list = []

            with tempfile.TemporaryDirectory() as tmp_dir:
                for i, chunk in enumerate(loader):
                    logger.info(
                        "Processing chunk %d with shape obs x var = %s x %s",
                        i,
                        chunk.n_obs,
                        chunk.n_vars,
                    )
                    # Move chunk fully into memory
                    chunk_in_memory = chunk.to_adata()

                    # Let the embedder produce embeddings
                    chunk_adata = self.embedder.embed(
                        adata_path=None,  # not used, we pass chunk in memory
                        adata=chunk_in_memory,
                        obsm_key=obsm_key,
                        **embed_kwargs,
                    )

                    # Write out the chunk to a temp file
                    chunk_path = Path(tmp_dir) / f"chunk_{i}.h5ad"
                    chunk_adata.write_h5ad(chunk_path)
                    chunk_list.append(chunk_path)
                    # Explicitly close the chunk_adata if it’s backed (rare in this snippet, but for safety)
                    if hasattr(chunk_adata, "file") and chunk_adata.file is not None:
                        chunk_adata.file.close()
                    del chunk_adata, chunk_in_memory

                # Now we concatenate all embedded chunks into a single file
                anndata.experimental.concat_on_disk(
                    in_files=chunk_list, out_file=output_path
                )
            logger.info("Wrote final embedded AnnData to %s", output_path)

            # return a read-back of output in memory
            adata_final = sc.read(output_path)
            return adata_final

        finally:
            # Guarantee that if something goes wrong or we succeed, we close adata_backed
            if (
                adata_backed is not None
                and hasattr(adata_backed, "file")
                and adata_backed.file is not None
            ):
                adata_backed.file.close()
                logger.info("Closed the backed AnnData file '%s'." % adata_path)

            # Just a final garbage-collection
            import gc

            gc.collect()
=======
                # Move chunk fully into memory
                chunk_in_memory = chunk.to_adata()

                # Embed the chunk
                chunk_adata = self.embedder.embed(
                    adata_path=None,
                    adata=chunk_in_memory,
                    obsm_key=obsm_key,
                    **embed_kwargs,
                )

                # Write chunk directly into the chunk directory
                chunk_path = chunk_dir / f"chunk_{i}.h5ad"
                chunk_adata.write_h5ad(chunk_path)
                chunk_list.append(chunk_path)

                del chunk_adata, chunk_in_memory

            # Concatenate all embedded chunks directly into final output
            anndata.experimental.concat_on_disk(
                in_files=chunk_list, out_file=str(output_path)
            )

        finally:
            # Cleanup: Remove chunk files after concatenation
            for file in chunk_list:
                file.unlink()
            chunk_dir.rmdir()
        # Write the final result to disk
        logger.info("Wrote final embedded AnnData to %s", output_path)
        # return the backed adata object
        return sc.read(output_path, backed="r")


'''
class InitialEmbedder:
    """
    Main interface for creating embeddings of single-cell data.
    """

    def __init__(
        self,
        method: str = "pca",
        embedding_dim: int = 64,
        **init_kwargs,
    ):
        """
        Initialize the manager and select the embedding method.

        Parameters
        ----------
        method : str
            The embedding method to use. One of ["hvg", "pca", "scvi", "geneformer", ...].
        embedding_dim : int
            Dimensionality of the output embedding space.
        init_kwargs : dict, optional
            Additional keyword arguments to pass to the chosen embedder.
        """
        self.method = method
        self.embedding_dim = embedding_dim
        self.init_kwargs = init_kwargs or {}

        # Dispatch to the correct embedder class
        embedder_classes = {
            # "hvg": HighlyVariableGenesEmbedder,
            # "pca": PCAEmbedder,
            "scvi_fm": SCVIEmbedderFM,
            "geneformer": GeneformerEmbedder,
        }

        if method not in embedder_classes:
            raise ValueError(f"Unknown embedding method: {method}")

        self.embedder = embedder_classes[method](
            embedding_dim=embedding_dim, **self.init_kwargs
        )

    def prepare(self, adata_path=None, **prepare_kwargs):
        """
        Prepare the embedder. For methods like PCA, this trains the model;
        for SCVI, this loads from S3 or the Hub, etc.

        Parameters
        ----------
        adata : anndata.AnnData, optional
            The dataset to use for either training (PCA) or preparing query data (SCVI).
        **prepare_kwargs : dict
            Additional keyword arguments passed to the embedder's `prepare()` method.
        """
        logger.info(
            "Preparing method '%s' with embedding_dim=%d",
            self.method,
            self.embedding_dim,
        )
        self.embedder.prepare(adata=adata_path, **prepare_kwargs)

    def embed(self, adata_path, obsm_key=None, **embed_kwargs):
        """
        Transform the data into the learned embedding space.

        Parameters
        ----------
        adata_path : str
            Path to the AnnData file to embed.
        obsm_key : str, optional
            Key in `adata.obsm` to store the embeddings (default: "X_{method}").
        **embed_kwargs : dict
            Additional kwargs for the underlying embedder's `embed` method.

        Returns
        -------
        anndata.AnnData
            The same AnnData with the new embeddings in `adata.obsm[obsm_key]`.
        """
        if obsm_key is None:
            obsm_key = f"X_{self.method}"

        logger.info(
            "Embedding data using method '%s'. Storing in '%s'.", self.method, obsm_key
        )
        return self.embedder.embed(adata_path = adata_path, obsm_key=obsm_key, **embed_kwargs)
'''
>>>>>>> 4ebcc4ca
<|MERGE_RESOLUTION|>--- conflicted
+++ resolved
@@ -1110,35 +1110,9 @@
 
         # If the method doesn't require in-memory AnnData, we pass it directly:
         if not self.requires_mem_adata:
-<<<<<<< HEAD
             try:
                 adata_emb = self.embedder.embed(
                     adata_path=adata_path, obsm_key=obsm_key, **embed_kwargs
-=======
-            # The embedder itself is prepared to accept file paths directly:
-            adata_emb = self.embedder.embed(
-                adata_path=adata_path, obsm_key=obsm_key, **embed_kwargs
-            )
-            adata_emb.write_h5ad(output_path)
-            return adata_emb
-
-        # Otherwise, we do chunk-based processing to avoid loading the whole adata object into memory:
-        logger.info("Using chunk-based approach for method '%s'.", self.method)
-        adata = sc.read(adata_path, backed="r")
-        loader = AnnLoader(adatas=adata, batch_size=chunk_size)
-        output_path = Path(output_path)
-        chunk_dir = output_path.parent / f"{output_path.stem}_chunks"
-        chunk_dir.mkdir(parents=True, exist_ok=True)
-        chunk_list = []
-
-        try:
-            for i, chunk in enumerate(loader):
-                logger.info(
-                    "Processing chunk %d with shape obs x var = %s x %s",
-                    i,
-                    chunk.n_obs,
-                    chunk.n_vars,
->>>>>>> 4ebcc4ca
                 )
                 # After embedding, we can safely write:
                 adata_emb.write_h5ad(output_path)
@@ -1154,72 +1128,22 @@
 
         # Otherwise, chunk-based approach for large memory or SCVI-like methods:
         logger.info("Using chunk-based approach for method '%s'.", self.method)
-
-<<<<<<< HEAD
-        # We'll read the data in 'backed="r"' mode
-        # and ensure we close it even if an error occurs
-        adata_backed = None
+        adata = sc.read(adata_path, backed="r")
+        loader = AnnLoader(adatas=adata, batch_size=chunk_size)
+        output_path = Path(output_path)
+        chunk_dir = output_path.parent / f"{output_path.stem}_chunks"
+        chunk_dir.mkdir(parents=True, exist_ok=True)
+        chunk_list = []
+
         try:
-            adata_backed = sc.read(adata_path, backed="r")
-            loader = AnnLoader(adatas=adata_backed, batch_size=chunk_size)
-            chunk_list = []
-
-            with tempfile.TemporaryDirectory() as tmp_dir:
-                for i, chunk in enumerate(loader):
-                    logger.info(
-                        "Processing chunk %d with shape obs x var = %s x %s",
-                        i,
-                        chunk.n_obs,
-                        chunk.n_vars,
-                    )
-                    # Move chunk fully into memory
-                    chunk_in_memory = chunk.to_adata()
-
-                    # Let the embedder produce embeddings
-                    chunk_adata = self.embedder.embed(
-                        adata_path=None,  # not used, we pass chunk in memory
-                        adata=chunk_in_memory,
-                        obsm_key=obsm_key,
-                        **embed_kwargs,
-                    )
-
-                    # Write out the chunk to a temp file
-                    chunk_path = Path(tmp_dir) / f"chunk_{i}.h5ad"
-                    chunk_adata.write_h5ad(chunk_path)
-                    chunk_list.append(chunk_path)
-                    # Explicitly close the chunk_adata if it’s backed (rare in this snippet, but for safety)
-                    if hasattr(chunk_adata, "file") and chunk_adata.file is not None:
-                        chunk_adata.file.close()
-                    del chunk_adata, chunk_in_memory
-
-                # Now we concatenate all embedded chunks into a single file
-                anndata.experimental.concat_on_disk(
-                    in_files=chunk_list, out_file=output_path
+            for i, chunk in enumerate(loader):
+                logger.info(
+                    "Processing chunk %d with shape obs x var = %s x %s",
+                    i,
+                    chunk.n_obs,
+                    chunk.n_vars,
                 )
-            logger.info("Wrote final embedded AnnData to %s", output_path)
-
-            # return a read-back of output in memory
-            adata_final = sc.read(output_path)
-            return adata_final
-
-        finally:
-            # Guarantee that if something goes wrong or we succeed, we close adata_backed
-            if (
-                adata_backed is not None
-                and hasattr(adata_backed, "file")
-                and adata_backed.file is not None
-            ):
-                adata_backed.file.close()
-                logger.info("Closed the backed AnnData file '%s'." % adata_path)
-
-            # Just a final garbage-collection
-            import gc
-
-            gc.collect()
-=======
-                # Move chunk fully into memory
                 chunk_in_memory = chunk.to_adata()
-
                 # Embed the chunk
                 chunk_adata = self.embedder.embed(
                     adata_path=None,
@@ -1239,104 +1163,15 @@
             anndata.experimental.concat_on_disk(
                 in_files=chunk_list, out_file=str(output_path)
             )
+            logger.info("Wrote final embedded AnnData to %s", output_path)
 
         finally:
             # Cleanup: Remove chunk files after concatenation
             for file in chunk_list:
                 file.unlink()
             chunk_dir.rmdir()
-        # Write the final result to disk
-        logger.info("Wrote final embedded AnnData to %s", output_path)
-        # return the backed adata object
-        return sc.read(output_path, backed="r")
-
-
-'''
-class InitialEmbedder:
-    """
-    Main interface for creating embeddings of single-cell data.
-    """
-
-    def __init__(
-        self,
-        method: str = "pca",
-        embedding_dim: int = 64,
-        **init_kwargs,
-    ):
-        """
-        Initialize the manager and select the embedding method.
-
-        Parameters
-        ----------
-        method : str
-            The embedding method to use. One of ["hvg", "pca", "scvi", "geneformer", ...].
-        embedding_dim : int
-            Dimensionality of the output embedding space.
-        init_kwargs : dict, optional
-            Additional keyword arguments to pass to the chosen embedder.
-        """
-        self.method = method
-        self.embedding_dim = embedding_dim
-        self.init_kwargs = init_kwargs or {}
-
-        # Dispatch to the correct embedder class
-        embedder_classes = {
-            # "hvg": HighlyVariableGenesEmbedder,
-            # "pca": PCAEmbedder,
-            "scvi_fm": SCVIEmbedderFM,
-            "geneformer": GeneformerEmbedder,
-        }
-
-        if method not in embedder_classes:
-            raise ValueError(f"Unknown embedding method: {method}")
-
-        self.embedder = embedder_classes[method](
-            embedding_dim=embedding_dim, **self.init_kwargs
-        )
-
-    def prepare(self, adata_path=None, **prepare_kwargs):
-        """
-        Prepare the embedder. For methods like PCA, this trains the model;
-        for SCVI, this loads from S3 or the Hub, etc.
-
-        Parameters
-        ----------
-        adata : anndata.AnnData, optional
-            The dataset to use for either training (PCA) or preparing query data (SCVI).
-        **prepare_kwargs : dict
-            Additional keyword arguments passed to the embedder's `prepare()` method.
-        """
-        logger.info(
-            "Preparing method '%s' with embedding_dim=%d",
-            self.method,
-            self.embedding_dim,
-        )
-        self.embedder.prepare(adata=adata_path, **prepare_kwargs)
-
-    def embed(self, adata_path, obsm_key=None, **embed_kwargs):
-        """
-        Transform the data into the learned embedding space.
-
-        Parameters
-        ----------
-        adata_path : str
-            Path to the AnnData file to embed.
-        obsm_key : str, optional
-            Key in `adata.obsm` to store the embeddings (default: "X_{method}").
-        **embed_kwargs : dict
-            Additional kwargs for the underlying embedder's `embed` method.
-
-        Returns
-        -------
-        anndata.AnnData
-            The same AnnData with the new embeddings in `adata.obsm[obsm_key]`.
-        """
-        if obsm_key is None:
-            obsm_key = f"X_{self.method}"
-
-        logger.info(
-            "Embedding data using method '%s'. Storing in '%s'.", self.method, obsm_key
-        )
-        return self.embedder.embed(adata_path = adata_path, obsm_key=obsm_key, **embed_kwargs)
-'''
->>>>>>> 4ebcc4ca
+            # Guarantee that if something goes wrong or we succeed, we close adata_backed
+            # Just a final garbage-collection
+            import gc
+
+            gc.collect()