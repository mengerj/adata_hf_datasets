--- conflicted
+++ resolved
@@ -47,13 +47,8 @@
     ] # Remove replicate layers to reduce file size
 # Embedding preparation overrides
 embedding_preparation:
-<<<<<<< HEAD
-  enabled: true # Set to false to skip embedding preparation
-  methods: ["geneformer"] #run the prepare step on cpu to save gpu time
-=======
   enabled: false # Set to false to skip embedding preparation
   methods: ["geneformer", "geneformer-v1"] #run the prepare step on cpu to save gpu time
->>>>>>> 607190f2
 
 # Embedding overrides (both dataset-specific and execution parameters)
 embedding_cpu:
@@ -62,13 +57,8 @@
   methods: ["gs10k"] #, "scvi_fm", "gs", "gs10k"]
 
 embedding_gpu:
-<<<<<<< HEAD
-  enabled: true
-  methods: ["geneformer"]
-=======
   enabled: false
   methods: ["geneformer", "geneformer-v1"]
->>>>>>> 607190f2
 
 # Dataset creation overrides
 dataset_creation:
