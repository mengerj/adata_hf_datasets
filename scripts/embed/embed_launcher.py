#!/usr/bin/env python3
"""
Embedding Launcher - Simplified Configuration & Job Submission

This script consolidates the configuration loading and SLURM array job submission
for embedding tasks. It replaces the complex chain of Python->Bash->Python calls
with a clean Python-only approach.
"""

import argparse
import logging
import os
import subprocess
import sys
from pathlib import Path
from typing import List, Optional, Tuple

from omegaconf import DictConfig

from adata_hf_datasets.config_utils import apply_all_transformations

# Add src directory to Python path for imports
project_root = Path(__file__).parent.parent.parent
src_path = project_root / "src"
if str(src_path) not in sys.path:
    sys.path.insert(0, str(src_path))

logger = logging.getLogger(__name__)

# Add error handler for central error log if WORKFLOW_DIR is set
WORKFLOW_DIR = os.environ.get("WORKFLOW_DIR")
if WORKFLOW_DIR:
    error_log_path = os.path.join(WORKFLOW_DIR, "logs", "errors_consolidated.log")
    try:
        # Ensure the directory exists before creating the log file
        os.makedirs(os.path.dirname(error_log_path), exist_ok=True)
        error_handler = logging.FileHandler(error_log_path, mode="a")
        error_handler.setLevel(logging.ERROR)
        formatter = logging.Formatter(
            "%(asctime)s - %(name)s - %(levelname)s - %(message)s"
        )
        error_handler.setFormatter(formatter)
        logging.getLogger().addHandler(error_handler)
    except Exception as e:
        # Don't fail if we can't set up the error log - just continue without it
        print(f"Warning: Could not set up error logging to {error_log_path}: {e}")
        print("Continuing without centralized error logging...")


class EmbeddingLauncher:
    """Handles configuration loading and SLURM array job submission for embedding tasks."""

    def __init__(
        self, config_name: str, mode: str = "auto", prepare_only: bool = False
    ):
        """
        Initialize the embedding launcher.

        Parameters
        ----------
        config_name : str
            Name of the dataset configuration to use
        mode : str
            Processing mode: "cpu", "gpu", or "auto"
        prepare_only : bool
            If True, run only the preparation step
        """
        self.config_name = config_name
        self.mode = self._determine_mode(mode)
        self.prepare_only = prepare_only
        self.config = self._load_config()
        self.job_ids: List[int] = []
        # No longer need to track temp files since we use environment variables

    def _determine_mode(self, mode: str) -> str:
        """Determine the processing mode based on input and environment."""
        if mode != "auto":
            return mode

        # Check environment variable
        env_mode = os.environ.get("MODE", "cpu")
        logger.info(f"Auto-detected mode from environment: {env_mode}")
        return env_mode

    def _load_config(self) -> DictConfig:
        """Load and validate the dataset configuration using proper Hydra composition."""
        from hydra import compose, initialize_config_dir

        config_path = project_root / "conf"
        logger.info(f"Loading config '{self.config_name}' from {config_path}")

        try:
            with initialize_config_dir(config_dir=str(config_path), version_base=None):
                cfg = compose(config_name=self.config_name)

            # Apply transformations
            cfg = apply_all_transformations(cfg)
            logger.info(f"Successfully loaded config for dataset: {cfg.dataset.name}")

            # Debug: Log the base_file_path to verify it's loaded correctly
            base_path = cfg.get("base_file_path", "NOT_FOUND")
            logger.info(f"Loaded base_file_path from config: {base_path}")

            return cfg

        except Exception as e:
            logger.error(f"Failed to load config '{self.config_name}': {e}")
            raise

    def _get_embedding_config(self) -> DictConfig:
        """Get the appropriate embedding configuration based on mode and prepare_only."""
        if self.prepare_only:
            # For embedding preparation, use embedding_preparation config if available
            if (
                hasattr(self.config, "embedding_preparation")
                and self.config.embedding_preparation is not None
            ):
                logger.info("Using embedding_preparation configuration")
                return self.config.embedding_preparation
            else:
                # Fallback to CPU config for preparation
                logger.info(
                    "Using CPU embedding configuration for preparation (fallback)"
                )
                return self.config.embedding_cpu

        # For actual embedding, use mode-specific config
        if self.mode == "cpu":
            logger.info("Using CPU embedding configuration")
            return self.config.embedding_cpu
        elif self.mode == "gpu":
            logger.info("Using GPU embedding configuration")
            return self.config.embedding_gpu
        else:
            # Fallback to legacy embedding config
            if hasattr(self.config, "embedding"):
                logger.info("Using legacy embedding configuration")
                return self.config.embedding
            else:
                raise ValueError(
                    f"Unknown mode: {self.mode} and no legacy embedding config found"
                )

    def _get_input_directories(self) -> List[Tuple[str, Path]]:
        """Get list of input directories to process."""
        # Use base_file_path from config with processed subdirectory
        # Environment variable takes precedence (passed from workflow orchestrator)
        env_base_path = os.environ.get("BASE_FILE_PATH")
        config_base_path = self.config.get("base_file_path")
        base_file_path = env_base_path or config_base_path

        # Debug logging
        logger.info(f"Environment BASE_FILE_PATH: {env_base_path}")
        logger.info(f"Config base_file_path: {config_base_path}")
        logger.info(f"Final base_file_path: {base_file_path}")

        # Persist the resolved base path for other methods (e.g., sbatch/env)
        self.resolved_base_file_path = str(base_file_path)
        base_dir = Path(base_file_path) / "processed"
        dataset_name = self.config.dataset.name

        # Determine if we're processing train or test data
        split_dataset = self.config.preprocessing.get("split_dataset", True)
        train_or_test = "train" if split_dataset else "test"

        logger.info(f"Dataset: {dataset_name}")
        logger.info(f"Split dataset: {split_dataset} -> Looking for: {train_or_test}")
        logger.info(f"Base directory: {base_dir}")

        directories = []

        if train_or_test == "test":
            test_dir = base_dir / "test" / dataset_name / "all"
            if test_dir.exists():
                directories.append(("test", test_dir))
                logger.info(f"Found test directory: {test_dir}")
        else:
            # Process train and validation directories
            train_dir = base_dir / "train" / dataset_name / "train"
            val_dir = base_dir / "train" / dataset_name / "val"

            if train_dir.exists():
                directories.append(("train", train_dir))
                logger.info(f"Found train directory: {train_dir}")

            if val_dir.exists():
                directories.append(("val", val_dir))
                logger.info(f"Found validation directory: {val_dir}")

        if not directories:
            raise ValueError(f"No input directories found for dataset {dataset_name}")

        return directories

    def _count_zarr_files(self, directory: Path) -> int:
        """Count the number of .zarr files in a directory."""
        try:
            zarr_files = list(directory.glob("*.zarr"))
            return len(zarr_files)
        except Exception as e:
            logger.warning(f"Could not count zarr files in {directory}: {e}")
            return 0

    def _submit_array_job(
        self, label: str, input_dir: Path, file_count: int
    ) -> Optional[int]:
        """Submit a SLURM array job for a specific input directory."""
        if file_count == 0:
            logger.warning(f"No files found in {input_dir}, skipping {label}")
            return None

        logger.info(
            f"Submitting array job for {label}: {input_dir} ({file_count} tasks)"
        )

        # Determine partition based on mode
        partition = None
        if self.mode == "cpu":
            partition = os.environ.get("SLURM_PARTITION", "slurm")
        elif self.mode == "gpu":
            partition = os.environ.get("SLURM_PARTITION", "gpu")

        # Build sbatch command
        sbatch_cmd = [
            "sbatch",
            f"--job-name=embed_{label}",
            f"--array=0-{file_count - 1}%1",
            "--time=24:00:00",
        ]

        # Add GPU-specific settings for better resource management
<<<<<<< HEAD
        # if self.mode == "gpu":
        #    # Add exclusive node access for GPU jobs to avoid resource contention
        #    sbatch_cmd.extend(["--exclusive"])
        #    logger.info(
        #        "Adding --exclusive flag for GPU jobs to prevent resource contention"
        #    )

        logger.info(f"🔍 DEBUG: Building sbatch command for {label}")
=======
>>>>>>> 14744e2e
        logger.info(
            f"🔍 DEBUG: File count: {file_count}, so array will be 0-{file_count - 1}"
        )

        # Add resource requirements based on mode
        if self.mode == "cpu":
            sbatch_cmd.extend(
                [
                    "--mem=32G",
                    "--cpus-per-task=4",
                ]
            )
        elif self.mode == "gpu":
            sbatch_cmd.extend(
                [
                    "--mem=64G",
                    "--cpus-per-task=4",
                    "--gres=gpu:1",
                ]
            )

        # Add partition if specified
        if partition:
            sbatch_cmd.extend([f"--partition={partition}"])

        logger.info(f"🔍 DEBUG: Complete sbatch command: {' '.join(sbatch_cmd)}")

        # Instead of creating temporary config files, pass the config selection via environment
        # This eliminates the race condition entirely!

        # Determine which config section to use
        if self.prepare_only:
            # For embedding preparation, use embedding_preparation config if available
            if (
                hasattr(self.config, "embedding_preparation")
                and self.config.embedding_preparation is not None
            ):
                config_section = "embedding_preparation"
            else:
                # Fallback to CPU config for preparation
                config_section = "embedding_cpu"
        else:
            # For actual embedding, use mode-specific config
            if self.mode == "cpu":
                config_section = "embedding_cpu"
            elif self.mode == "gpu":
                config_section = "embedding_gpu"
            else:
                # Fallback to legacy embedding config
                config_section = "embedding"

        logger.info(f"Using config section: {config_section}")

        # Build environment variables - NO TEMPORARY FILES!
        resolved_base = os.environ.get("BASE_FILE_PATH") or getattr(
            self, "resolved_base_file_path", ""
        )

        env_vars = {
            "INPUT_DIR": str(input_dir),
            "DATASET_CONFIG": self.config_name,  # Pass original config name
            "EMBEDDING_CONFIG_SECTION": config_section,  # Tell array job which section to use
            "PREPARE_ONLY": str(self.prepare_only).lower(),
            "WORKFLOW_DIR": os.environ.get("WORKFLOW_DIR", ""),
            # Propagate project and venv so array script can cd/activate correctly
            "PROJECT_DIR": os.environ.get(
                "PROJECT_DIR", "/home/menger/git/adata_hf_datasets"
            ),
            "VENV_PATH": os.environ.get("VENV_PATH", ".venv"),
        }
        if resolved_base:
            env_vars["BASE_FILE_PATH"] = str(resolved_base)

        # Add environment variables to sbatch command
        env_str = ",".join([f"{k}={v}" for k, v in env_vars.items()])

        sbatch_cmd.extend(["--export", f"ALL,{env_str}"])

        # Add the script path
        script_path = "scripts/embed/embed_array.slurm"
        sbatch_cmd.append(script_path)

        # Execute the command
        # For GPU jobs, we might need to submit to a different cluster
        # Check if we need to SSH to submit the job
        try:
            gpu_host = os.environ.get("GPU_HOST")
            logger.info(f"🔍 DEBUG: Mode: {self.mode}")
            logger.info(f"🔍 DEBUG: GPU_HOST environment variable: '{gpu_host}'")

            if self.mode == "gpu" and gpu_host:
                # Submit via SSH to GPU cluster
                logger.info(f"🔍 DEBUG: Will submit via SSH to GPU cluster: {gpu_host}")

                # Test SSH connection first
                logger.info("🔍 DEBUG: Testing SSH connection...")
                ssh_test_cmd = [
                    "ssh",
                    "-o",
                    "ConnectTimeout=10",
                    "-o",
                    "BatchMode=yes",
                    gpu_host,
                    "echo 'SSH connection test successful'",
                ]
                test_result = subprocess.run(
                    ssh_test_cmd, capture_output=True, text=True, timeout=30
                )

                logger.info(f"🔍 DEBUG: SSH test return code: {test_result.returncode}")
                logger.info(
                    f"🔍 DEBUG: SSH test stdout: '{test_result.stdout.strip()}'"
                )
                logger.info(
                    f"🔍 DEBUG: SSH test stderr: '{test_result.stderr.strip()}'"
                )

                if test_result.returncode != 0:
                    logger.error(
                        f"SSH connection test failed to {gpu_host}: {test_result.stderr}"
                    )
                    logger.warning(
                        "SSH connection failed, attempting local submission as fallback..."
                    )
                    # Fall back to local submission
                    logger.info(
                        f"🔍 DEBUG: Falling back to local submission: {' '.join(sbatch_cmd)}"
                    )
                    result = subprocess.run(
                        sbatch_cmd, capture_output=True, text=True, timeout=60
                    )
                else:
                    logger.info("✓ SSH connection test successful")

                    # Change to project directory before running sbatch
                    project_dir = os.environ.get(
                        "PROJECT_DIR", "/home/menger/git/adata_hf_datasets"
                    )
                    remote_cmd = f"cd {project_dir} && {' '.join(sbatch_cmd)}"
                    ssh_cmd = ["ssh", "-o", "ConnectTimeout=30", gpu_host, remote_cmd]
                    logger.info(
                        f"🔍 DEBUG: Executing via SSH to {gpu_host}: {' '.join(ssh_cmd)}"
                    )
                    result = subprocess.run(
                        ssh_cmd, capture_output=True, text=True, timeout=120
                    )
            else:
                # Submit locally (same cluster)
                if self.mode == "gpu":
                    logger.warning(
                        "GPU mode requested but GPU_HOST not set, submitting locally"
                    )
                logger.info(f"🔍 DEBUG: Executing locally: {' '.join(sbatch_cmd)}")
                result = subprocess.run(
                    sbatch_cmd, capture_output=True, text=True, timeout=60
                )

            logger.info("🔍 DEBUG: sbatch execution completed")
            logger.info(f"🔍 DEBUG: Return code: {result.returncode}")
            logger.info(f"🔍 DEBUG: stdout: '{result.stdout.strip()}'")
            logger.info(f"🔍 DEBUG: stderr: '{result.stderr.strip()}'")

            if result.returncode != 0:
                logger.error(f"Failed to submit array job for {label}")
                logger.error(f"Command: {' '.join(sbatch_cmd)}")
                logger.error(f"Error: {result.stderr}")
                raise RuntimeError(f"SLURM job submission failed: {result.stderr}")

            # Parse job ID from output
            import re

            job_id_match = re.search(r"Submitted batch job (\d+)", result.stdout)
            logger.info(
                f"🔍 DEBUG: Looking for job ID in stdout: '{result.stdout.strip()}'"
            )
            logger.info(f"🔍 DEBUG: Regex match result: {job_id_match}")

            if not job_id_match:
                logger.error(f"Could not parse job ID from output: {result.stdout}")
                raise RuntimeError("Could not parse job ID from SLURM output")

            job_id = int(job_id_match.group(1))
            logger.info(f"🔍 DEBUG: Extracted job ID: {job_id}")
            logger.info(
                f"🔍 DEBUG: This should be an ARRAY JOB with tasks {job_id}_0 through {job_id}_{file_count - 1}"
            )
            logger.info(
                f"✓ Submitted array job {job_id} for {label} ({file_count} tasks)"
            )

            # IMMEDIATELY write job ID to temp file for tracking
            job_file = f"/scratch/global/menger/tmp/embedding_array_jobs_{os.environ.get('SLURM_JOB_ID', 'local')}.txt"
            logger.info(
                f"🔍 DEBUG: Attempting to write job ID {job_id} to temp file: {job_file}"
            )

            try:
                # Ensure the directory exists
                temp_dir = "/scratch/global/menger/tmp"
                os.makedirs(temp_dir, exist_ok=True)
                logger.info(f"🔍 DEBUG: Created/verified temp directory: {temp_dir}")

                # Check directory permissions
                dir_stat = os.stat(temp_dir)
                logger.info(
                    f"🔍 DEBUG: Temp directory permissions: {oct(dir_stat.st_mode)[-3:]}"
                )

                with open(job_file, "a") as f:  # Use append mode
                    # Include cluster information for cross-cluster monitoring
                    if self.mode == "gpu" and os.environ.get("GPU_HOST"):
                        # GPU job - include cluster info
                        gpu_host = os.environ.get("GPU_HOST")
                        line_to_write = f"{job_id}:gpu:{gpu_host}\n"
                        f.write(line_to_write)
                        f.flush()  # Force write to disk
                        logger.info(
                            f"🔍 DEBUG: Wrote line to temp file: '{line_to_write.strip()}'"
                        )
                        logger.info(
                            f"✓ Job ID {job_id} written to tracking file (GPU cluster: {gpu_host}): {job_file}"
                        )
                    else:
                        # CPU job - local cluster
                        line_to_write = f"{job_id}:cpu:local\n"
                        f.write(line_to_write)
                        f.flush()  # Force write to disk
                        logger.info(
                            f"🔍 DEBUG: Wrote line to temp file: '{line_to_write.strip()}'"
                        )
                        logger.info(
                            f"✓ Job ID {job_id} written to tracking file (CPU cluster): {job_file}"
                        )

                # Verify the file was written correctly
                if os.path.exists(job_file):
                    file_stat = os.stat(job_file)
                    logger.info(
                        f"🔍 DEBUG: Temp file exists, size: {file_stat.st_size} bytes, permissions: {oct(file_stat.st_mode)[-3:]}"
                    )

                    # Read back the file contents to verify
                    with open(job_file, "r") as f:
                        contents = f.read()
                        logger.info(
                            f"🔍 DEBUG: Temp file contents after write: '{contents.strip()}'"
                        )
                else:
                    logger.error(
                        "🔍 DEBUG: ERROR - Temp file does not exist after write attempt!"
                    )

            except Exception as write_error:
                logger.error(
                    f"🔍 DEBUG: Exception during temp file write: {write_error}"
                )
                logger.warning(
                    f"Failed to write job ID to tracking file: {write_error}"
                )
                # Don't fail the submission if we can't write to temp file

            return job_id

        except subprocess.TimeoutExpired:
            logger.error(f"SLURM job submission timed out for {label}")
            raise RuntimeError("SLURM job submission timed out")
        except Exception as e:
            logger.error(f"Failed to submit array job for {label}: {e}")
            raise

    def _run_local_tasks(
        self,
        label: str,
        input_dir: Path,
        max_workers: int,
        prepare_only: bool,
    ) -> None:
        """Run embedding tasks locally in parallel without SLURM.

        Each .zarr file in input_dir is processed by invoking embed_core.py directly.
        """
        zarr_files = sorted(input_dir.glob("*.zarr"))
        if not zarr_files:
            logger.warning(f"No .zarr files found in {input_dir}, skipping {label}")
            return

        # Determine output base structure consistent with WORKFLOW_DIR, if provided
        workflow_dir = os.environ.get("WORKFLOW_DIR", "")
        job_id = f"local_{label}_{int(__import__('time').time())}"

        if workflow_dir:
            if prepare_only:
                base_out = Path(workflow_dir) / "embedding_prepare" / f"array_{job_id}"
            else:
                base_out = Path(workflow_dir) / "embedding" / f"array_{job_id}"
        else:
            # Fallback to outputs structure
            date_str = __import__("datetime").datetime.now().strftime("%Y-%m-%d")
            if prepare_only:
                base_out = Path("outputs") / date_str / "embedding_prepare" / job_id
            else:
                base_out = Path("outputs") / date_str / "embedding" / job_id

        log_dir = base_out
        base_out.mkdir(parents=True, exist_ok=True)

        logger.info(
            f"Local backend: processing {len(zarr_files)} files for {label} with up to {max_workers} workers"
        )

        # Choose which embedding config section to use
        if prepare_only:
            if (
                hasattr(self.config, "embedding_preparation")
                and self.config.embedding_preparation is not None
            ):
                config_section = "embedding_preparation"
            else:
                config_section = "embedding_cpu"
        else:
            config_section = "embedding_cpu" if self.mode == "cpu" else "embedding_gpu"

        from concurrent.futures import ThreadPoolExecutor, as_completed

        def run_one(task_idx: int, file_path: Path) -> Tuple[int, Path]:
            # Build per-task output dir
            task_out = base_out / str(task_idx)
            task_out.mkdir(parents=True, exist_ok=True)

            # Build command similar to embed_array.slurm
            cmd = [
                sys.executable,
                "scripts/embed/embed_core.py",
                "--config-path=../../conf",
                f"--config-name={self.config_name}",
                f'++{config_section}.input_files=["{str(file_path)}"]',
                f"++prepare_only={str(prepare_only).lower()}",
                f"++hydra.run.dir={str(task_out)}",
                f"++embedding_config_section={config_section}",
            ]

            # Ensure a base_file_path override is passed through (env + CLI)
            resolved_base_local = os.environ.get("BASE_FILE_PATH") or getattr(
                self, "resolved_base_file_path", ""
            )
            if resolved_base_local:
                cmd.append(f"++base_file_path={resolved_base_local}")

            env = os.environ.copy()
            env["EMBEDDING_CONFIG_SECTION"] = config_section
            env["PREPARE_ONLY"] = str(prepare_only).lower()
            if resolved_base_local:
                env["BASE_FILE_PATH"] = resolved_base_local

            # Redirect logs into the per-task directory
            stdout_path = log_dir / f"{task_idx}.out"
            stderr_path = log_dir / f"{task_idx}.err"

            with open(stdout_path, "w") as out_f, open(stderr_path, "w") as err_f:
                proc = subprocess.run(
                    cmd,
                    cwd=str(project_root),
                    env=env,
                    stdout=out_f,
                    stderr=err_f,
                    text=True,
                )
                return proc.returncode, file_path

        failures: List[Tuple[Path, int]] = []
        with ThreadPoolExecutor(max_workers=max_workers) as pool:
            futures = {
                pool.submit(run_one, idx, file_path): (idx, file_path)
                for idx, file_path in enumerate(zarr_files)
            }
            for fut in as_completed(futures):
                idx, file_path = futures[fut]
                try:
                    rc, _ = fut.result()
                    if rc != 0:
                        failures.append((file_path, rc))
                        logger.error(
                            f"Task {idx} failed for file {file_path} with code {rc}"
                        )
                    else:
                        logger.info(f"Task {idx} completed for file {file_path}")
                except Exception as e:
                    failures.append((file_path, -1))
                    logger.error(
                        f"Task {idx} raised exception for file {file_path}: {e}"
                    )

        if failures:
            raise RuntimeError(
                f"Local embedding encountered {len(failures)} failures for {label}: "
                + ", ".join([f"{p} (rc={rc})" for p, rc in failures])
            )

    def run(self) -> List[int]:
        """Run the embedding launcher and return list of submitted job IDs."""
        logger.info("=== Starting Embedding Launcher ===")
        logger.info(f"Dataset: {self.config.dataset.name}")
        logger.info(f"Mode: {self.mode}")
        logger.info(f"Prepare only: {self.prepare_only}")

        # Debug environment variables
        logger.info("=== Environment Variables Debug ===")
        relevant_env_vars = [
            "GPU_HOST",
            "SLURM_PARTITION",
            "MODE",
            "WORKFLOW_DIR",
            "BASE_FILE_PATH",
        ]
        for var in relevant_env_vars:
            value = os.environ.get(var, "NOT_SET")
            logger.info(f"{var}: '{value}'")
        logger.info("=== End Environment Debug ===")

        # Get embedding configuration
        embedding_config = self._get_embedding_config()
        logger.info(f"Methods: {getattr(embedding_config, 'methods', ['pca', 'hvg'])}")

        # Get input directories
        directories = self._get_input_directories()

        backend = os.environ.get("EMBED_BACKEND", "slurm")
        # Allow CLI override via args; we parse it below in main()
        self.backend = getattr(self, "backend", backend)

        job_ids = []
        if self.backend == "local":
            # Local execution path
            max_workers_env = os.environ.get("LOCAL_MAX_WORKERS")
            try:
                max_workers = (
                    int(max_workers_env) if max_workers_env else os.cpu_count() or 4
                )
            except Exception:
                max_workers = os.cpu_count() or 4

            for label, input_dir in directories:
                self._run_local_tasks(
                    label=label,
                    input_dir=input_dir,
                    max_workers=max_workers,
                    prepare_only=self.prepare_only,
                )
        else:
            # Submit array jobs for each directory via SLURM
            for i, (label, input_dir) in enumerate(directories):
                # Add staggered delay for GPU jobs to prevent resource conflicts
                if i > 0 and self.mode == "gpu":
                    delay_seconds = (
                        60  # 1 minute delay between GPU array job submissions
                    )
                    logger.info(
                        f"Adding {delay_seconds}s delay before submitting {label} job "
                        f"to prevent GPU resource conflicts with previous job"
                    )
                    import time

                    time.sleep(delay_seconds)

                file_count = self._count_zarr_files(input_dir)
                job_id = self._submit_array_job(label, input_dir, file_count)
                if job_id:
                    job_ids.append(job_id)

        if not job_ids:
            logger.warning("No array jobs were submitted")
        else:
            logger.info(
                f"✓ Successfully submitted {len(job_ids)} array jobs: {job_ids}"
            )

        self.job_ids = job_ids
        return job_ids

    def wait_for_completion(self) -> None:
        """Wait for all submitted jobs to complete."""
        if not self.job_ids:
            logger.info("No jobs to wait for")
            return

        logger.info(f"Waiting for {len(self.job_ids)} array jobs to complete...")

        for job_id in self.job_ids:
            logger.info(f"Waiting for job {job_id}...")

            # Determine which cluster this job is on
            if self.mode == "gpu" and os.environ.get("GPU_HOST"):
                # GPU job - use SSH to check status
                gpu_host = os.environ.get("GPU_HOST")
                logger.info(f"Monitoring GPU job {job_id} via SSH to {gpu_host}")

                while True:
                    try:
                        # Check if job is still in queue via SSH
                        ssh_cmd = ["ssh", gpu_host, f"squeue -j {job_id} --noheader"]
                        result = subprocess.run(
                            ssh_cmd, capture_output=True, text=True, timeout=30
                        )

                        if result.returncode != 0 or not result.stdout.strip():
                            # Job is no longer in queue
                            logger.info(f"✓ GPU job {job_id} completed")
                            break

                        # Job is still running
                        import time

                        time.sleep(30)

                    except subprocess.TimeoutExpired:
                        logger.warning(f"Timeout checking status of GPU job {job_id}")
                        break
                    except Exception as e:
                        logger.warning(
                            f"Error checking status of GPU job {job_id}: {e}"
                        )
                        break
            else:
                # CPU job - check locally
                logger.info(f"Monitoring CPU job {job_id} locally")

                while True:
                    try:
                        # Check if job is still in queue
                        result = subprocess.run(
                            ["squeue", "-j", str(job_id), "--noheader"],
                            capture_output=True,
                            text=True,
                            timeout=30,
                        )

                        if result.returncode != 0 or not result.stdout.strip():
                            # Job is no longer in queue
                            logger.info(f"✓ CPU job {job_id} completed")
                            break

                        # Job is still running
                        import time

                        time.sleep(30)

                    except subprocess.TimeoutExpired:
                        logger.warning(f"Timeout checking status of CPU job {job_id}")
                        break
                    except Exception as e:
                        logger.warning(
                            f"Error checking status of CPU job {job_id}: {e}"
                        )
                        break

                    logger.info("✓ All array jobs completed")

    def cleanup_temp_files(self) -> None:
        """Clean up temporary configuration files - NO LONGER NEEDED!"""
        # With the new environment variable approach, no temporary files are created
        logger.info(
            "No temporary files to clean up (using environment variable approach)"
        )

    # Cleanup methods removed - no longer needed with environment variable approach!


def main():
    """Main function."""
    parser = argparse.ArgumentParser(description="Launch embedding array jobs")
    parser.add_argument(
        "--config-name", required=True, help="Dataset configuration name"
    )
    parser.add_argument(
        "--mode",
        choices=["cpu", "gpu", "auto"],
        default="auto",
        help="Processing mode (default: auto-detect from environment)",
    )
    parser.add_argument(
        "--prepare-only", action="store_true", help="Run only preparation step"
    )
    parser.add_argument(
        "--backend",
        choices=["slurm", "local"],
        default="slurm",
        help="Execution backend (slurm submits array jobs, local runs tasks in-process)",
    )
    parser.add_argument(
        "--wait",
        action="store_true",
        help="Wait for all jobs to complete before exiting",
    )

    args = parser.parse_args()

    # Set up logging
    logging.basicConfig(
        level=logging.INFO,
        format="%(asctime)s - %(name)s - %(levelname)s - %(message)s",
    )

    job_ids = []
    launcher_success = False

    try:
        # Create launcher and run
        launcher = EmbeddingLauncher(
            config_name=args.config_name, mode=args.mode, prepare_only=args.prepare_only
        )
        launcher.backend = args.backend

        job_ids = launcher.run()
        launcher_success = True

        if args.wait and args.backend == "slurm":
            launcher.wait_for_completion()
            # Only clean up temp files if we waited for completion
            launcher.cleanup_temp_files()
        else:
            logger.info("Jobs submitted but not waiting for completion")
            logger.info(
                "No temporary files created (using environment variable approach)"
            )

        logger.info(
            f"✓ Embedding launcher completed successfully with {len(job_ids)} jobs"
        )

    except Exception as e:
        logger.error(f"Embedding launcher encountered an error: {e}")

        # Only clean up temp files if NO jobs were submitted successfully
        # This prevents deleting config files that submitted jobs still need
        if job_ids:
            logger.warning(
                f"Despite the error, {len(job_ids)} array jobs were successfully submitted: {job_ids}"
            )
            logger.warning("Master job will continue to track these jobs")
            launcher_success = True
        else:
            logger.error("No array jobs were submitted, failing master job")
            sys.exit(1)

    # Final attempt to write job IDs file (in case immediate writing failed)
    if job_ids:
        job_file = f"/scratch/global/menger/tmp/embedding_array_jobs_{os.environ.get('SLURM_JOB_ID', 'local')}.txt"
        logger.info(f"🔍 DEBUG: Final job ID write attempt to: {job_file}")
        logger.info(f"🔍 DEBUG: Job IDs to ensure are written: {job_ids}")

        try:
            # Ensure the directory exists
            temp_dir = "/scratch/global/menger/tmp"
            os.makedirs(temp_dir, exist_ok=True)
            logger.info(f"🔍 DEBUG: Final write - verified temp directory: {temp_dir}")

            # Ensure all job IDs are in the file (in case some immediate writes failed)
            existing_entries = set()
            if os.path.exists(job_file):
                logger.info(
                    "🔍 DEBUG: Temp file exists for final check, reading existing entries..."
                )
                with open(job_file, "r") as f:
                    file_contents = f.read()
                    logger.info(
                        f"🔍 DEBUG: Current temp file contents: '{file_contents.strip()}'"
                    )

                    for line_num, line in enumerate(
                        file_contents.strip().split("\n"), 1
                    ):
                        if line.strip():
                            # Extract job ID from the line (format: job_id:cluster_type:host)
                            job_id_part = line.strip().split(":")[0]
                            existing_entries.add(job_id_part)
                            logger.info(
                                f"🔍 DEBUG: Found existing entry {line_num}: job_id={job_id_part}, full_line='{line.strip()}'"
                            )
            else:
                logger.warning(
                    f"🔍 DEBUG: Temp file does not exist for final check: {job_file}"
                )

            # Write any missing job IDs
            missing_ids = [jid for jid in job_ids if str(jid) not in existing_entries]
            logger.info(
                f"🔍 DEBUG: Missing job IDs that need to be written: {missing_ids}"
            )

            if missing_ids:
                logger.info(
                    f"🔍 DEBUG: Writing {len(missing_ids)} missing job IDs to temp file..."
                )
                with open(job_file, "a") as f:
                    for job_id in missing_ids:
                        # Determine cluster info for missing job IDs
                        if args.mode == "gpu" and os.environ.get("GPU_HOST"):
                            gpu_host = os.environ.get("GPU_HOST")
                            line_to_write = f"{job_id}:gpu:{gpu_host}\n"
                            f.write(line_to_write)
                            logger.info(
                                f"🔍 DEBUG: Wrote missing GPU job ID: '{line_to_write.strip()}'"
                            )
                        else:
                            line_to_write = f"{job_id}:cpu:local\n"
                            f.write(line_to_write)
                            logger.info(
                                f"🔍 DEBUG: Wrote missing CPU job ID: '{line_to_write.strip()}'"
                            )
                    f.flush()  # Force write to disk

                logger.info(f"✓ Added missing job IDs to tracking file: {missing_ids}")
            else:
                logger.info(
                    f"🔍 DEBUG: No missing job IDs - all {len(job_ids)} job IDs already in temp file"
                )

            # Final verification of temp file
            if os.path.exists(job_file):
                final_stat = os.stat(job_file)
                logger.info(
                    f"🔍 DEBUG: Final temp file status - size: {final_stat.st_size} bytes, permissions: {oct(final_stat.st_mode)[-3:]}"
                )

                with open(job_file, "r") as f:
                    final_contents = f.read()
                    final_lines = [
                        line.strip()
                        for line in final_contents.strip().split("\n")
                        if line.strip()
                    ]
                    logger.info(
                        f"🔍 DEBUG: Final temp file has {len(final_lines)} lines"
                    )
                    for i, line in enumerate(final_lines, 1):
                        logger.info(f"🔍 DEBUG: Final line {i}: '{line}'")

            logger.info(f"✓ Final job IDs tracking file: {job_file}")

        except Exception as file_error:
            logger.error(
                f"🔍 DEBUG: Exception during final job ID file write: {file_error}"
            )
            logger.error(f"Failed to finalize job IDs file: {file_error}")
            # Don't fail if we can't write the file - array jobs are already running
            logger.warning(
                "Array jobs are running independently, master job will continue"
            )

    if not launcher_success:
        sys.exit(1)


if __name__ == "__main__":
    main()<|MERGE_RESOLUTION|>--- conflicted
+++ resolved
@@ -229,17 +229,6 @@
         ]
 
         # Add GPU-specific settings for better resource management
-<<<<<<< HEAD
-        # if self.mode == "gpu":
-        #    # Add exclusive node access for GPU jobs to avoid resource contention
-        #    sbatch_cmd.extend(["--exclusive"])
-        #    logger.info(
-        #        "Adding --exclusive flag for GPU jobs to prevent resource contention"
-        #    )
-
-        logger.info(f"🔍 DEBUG: Building sbatch command for {label}")
-=======
->>>>>>> 14744e2e
         logger.info(
             f"🔍 DEBUG: File count: {file_count}, so array will be 0-{file_count - 1}"
         )
