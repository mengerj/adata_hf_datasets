from adata_hf_datasets.utils import setup_logging
import anndata
from adata_hf_datasets.initial_embedder import InitialEmbedder
from adata_hf_datasets.utils import split_anndata
import os
from pathlib import Path
from dotenv import load_dotenv
from adata_hf_datasets.adata_ref_ds import (
    AnnDataSetConstructor,
    SimpleCaptionConstructor,
)
from adata_hf_datasets.utils import annotate_and_push_dataset
from datasets import DatasetDict, concatenate_datasets
import logging
<<<<<<< HEAD
import psutil
=======
import argparse
>>>>>>> 6c633eb2

# Define project parameters and paths
project_dir = Path(__file__).resolve().parents[1]

methods = ["hvg"]  # ["hvg", "pca", "scvi", "geneformer"]
dataset_types = ["pairs", "multiplets"]
negatives_per_sample = 2
batch_keys = {"geo": "study", "cellxgene": "assay"}
caption_key = "natural_language_annotation"

nextcloud_config = {
    "url": "https://nxc-fredato.imbi.uni-freiburg.de",
    "username": "NEXTCLOUD_USER",  # Retrieved from environment variables in practice
    "password": "NEXTCLOUD_PASSWORD",
    "remote_path": "",
}

#!/usr/bin/env python
"""
Process multiple AnnData files, create Hugging Face datasets for each split,
and concatenate them across files.

Data Sources:
    - GEO dataset: sourced from raw files like "geo_7k.h5ad"
    - Cellxgene dataset: sourced from raw files like "cellxgene_pseudo_bulk_1_7K.h5ad"

References:
    - anndata: https://anndata.readthedocs.io
    - Hugging Face datasets: https://huggingface.co/docs/datasets
"""

# Use the predefined logger per instructions
logger = logging.getLogger(__name__)


def parse_arguments():
    """
    Parses command-line arguments for geo_n and cellxgene_n.

    Returns
    -------
    argparse.Namespace
        Parsed arguments containing geo_n and cellxgene_n.
    """
    parser = argparse.ArgumentParser(
        description="Generate training datasets with different dataset sizes."
    )

    parser.add_argument(
        "--geo_n",
        type=str,
        default="0_2k",
        help="Number of samples to take from the GEO dataset (default: '0_2k')",
    )
    parser.add_argument(
        "--cellxgene_n",
        type=str,
        default="0_2k",
        help="Number of samples to take from the Cellxgene dataset (default: '0_2k')",
    )

    return parser.parse_args()


def process_file_to_dataset(
    file_path,
    methods,
    batch_key,
    caption_key,
    processed_paths,
    nextcloud_config,
    dataset_types,
    negatives_per_sample,
):
    """
    Process a single AnnData file: apply embeddings, split the data, and create Hugging Face datasets.

    Parameters
    ----------
    file_path : str or Path
        Path to the AnnData (.h5ad) file.
    methods : list of str
        List of embedding methods to apply (e.g., ["hvg", "pca", "scvi", "geneformer"]).
    batch_key : str
        Key in AnnData used for batch correction by the embedder.
    caption_key : str
        Observation key used for generating captions.
    processed_paths : dict
        Dictionary with keys "train" and "val" for saving processed AnnData files.
        Example: {"train": "/path/to/train.h5ad", "val": "/path/to/val.h5ad"}
    nextcloud_config : dict
        Configuration dictionary for Nextcloud storage.
    dataset_types : list of str
        List of dataset types to create (e.g., ["pairs", "multiplets", "single"]).
    negatives_per_sample : int
        Number of negative samples to generate for each positive sample.

    Returns
    -------
    local_dataset : dict
        Dictionary with keys "train" and "val" containing the Hugging Face datasets for each split.
        Data is ultimately sourced from the file at `file_path`.
    """
    logger.info("Processing file: %s", file_path)
<<<<<<< HEAD
    adata = anndata.read_h5ad(file_path)
    # Log the current amount of memory in GB
    used_mem = psutil.virtual_memory().percent / (1024 ** 3)
    free_mem = psutil.virtual_memory().available / (1024 ** 3)
    # Log in GB
    logger.info(f"Memory usage: {used_mem}GB, Free memory: {free_mem}GB")
    
        # Clean up unnecessary fields to free up memory
=======
    adata = anndata.read_h5ad(file_path, backed="r+")

    # Clean up unnecessary fields to free up memory
>>>>>>> 6c633eb2
    if "natural_language_annotation_replicates" in adata.obsm:
        del adata.obsm["natural_language_annotation_replicates"]
    if hasattr(adata, "layers"):
        del adata.layers
<<<<<<< HEAD

=======
>>>>>>> 6c633eb2
    # Apply each embedding method; embeddings are stored in adata.obsm
    for method in methods:
        logger.info("Applying embedding method '%s' on %s", method, file_path)
        embedder = InitialEmbedder(method=method)
        embedder.fit(adata, batch_key=batch_key)
        adata = embedder.embed(adata)
        # Log the current amount of memory in GB
        used_mem = psutil.virtual_memory().percent / (1024 ** 3)
        free_mem = psutil.virtual_memory().available / (1024 ** 3)
        # Log in GB
        logger.info(f"Memory usage: {used_mem}GB, Free memory: {free_mem}GB")
        # Each embedder is assumed to store its embedding in adata.obsm (e.g., adata.obsm[f'X_{method}'])

    # Split the data into training and validation sets
    train_adata, val_adata = split_anndata(adata, train_size=0.9)
    del adata  # Free up memory
    # Save the processed AnnData objects to disk
    train_path = processed_paths["train"]
    val_path = processed_paths["val"]
    os.makedirs(os.path.dirname(train_path), exist_ok=True)
    os.makedirs(os.path.dirname(val_path), exist_ok=True)
    train_adata.write_h5ad(train_path)
    val_adata.write_h5ad(val_path)
    logger.info("Saved processed files to: %s and %s", train_path, val_path)
<<<<<<< HEAD
    del train_adata, val_adata  # Free up memory
=======
    del adata
    del train_adata
    del val_adata
>>>>>>> 6c633eb2
    datasets_all = {}  # These will be pushed as seperate datasets
    if isinstance(dataset_types, str):
        dataset_types = [dataset_types]
    for dataset_type in dataset_types:
        # Create datasets for each split using the AnnDataSetConstructor
        local_dataset = {}
        for split, path in zip(["train", "val"], [train_path, val_path]):
            # Update remote_path in nextcloud_config for the current split (if needed)
            nextcloud_config["remote_path"] = (
                f"datasets/{split}/{Path(file_path).stem}.h5ad"
            )
            caption_constructor = SimpleCaptionConstructor(obs_keys=caption_key)
            constructor = AnnDataSetConstructor(
                caption_constructor=caption_constructor,
                store_nextcloud=True,
                nextcloud_config=nextcloud_config,
                negatives_per_sample=negatives_per_sample,
                dataset_format=dataset_type,
            )
            constructor.add_anndata(file_path=path)
            dataset = constructor.get_dataset()
            local_dataset[split] = dataset
        datasets_all[dataset_type] = local_dataset
    return datasets_all


def main():
    """
    Main function to process multiple AnnData files, concatenate the resulting Hugging Face datasets
    split-wise, and push the final dataset with annotations.

    The data is sourced from raw AnnData files located in the project directory.
    """
    setup_logging()
    load_dotenv(override=True)
    args = parse_arguments()  # Get arguments from command line
    geo_n = args.geo_n
    cellxgene_n = args.cellxgene_n
    raw_full_data = {
        "geo": f"geo_{geo_n}",
        "cellxgene": f"cellxgene_pseudo_bulk_{cellxgene_n}",
    }
    # Process each raw file and concatenate its dataset with previous ones split-wise
    for key, data_name in raw_full_data.items():
        file_path = project_dir / "data" / "RNA" / "raw" / "train" / f"{data_name}.h5ad"
        if not file_path.exists():
            logger.error("File not found: %s", file_path)
            raise FileNotFoundError(f"File not found: {file_path}")
            continue

        # Loop over
        processed_paths = {
            "train": str(
                project_dir / "data" / "RNA" / "processed" / data_name / "train.h5ad"
            ),
            "val": str(
                project_dir / "data" / "RNA" / "processed" / data_name / "val.h5ad"
            ),
        }
        # Process the file and obtain datasets for the train and val splits
        local_ds = process_file_to_dataset(
            file_path=file_path,
            methods=methods,
            batch_key=batch_keys[key],
            caption_key=caption_key,
            processed_paths=processed_paths,
            nextcloud_config=nextcloud_config,
            dataset_types=dataset_types,
            negatives_per_sample=negatives_per_sample,
        )

    for dataset_type in local_ds.keys():
        # Concatenate the new dataset with any previously processed dataset for each split
        # publish a new dataset for each type ("pairs", "multiplets", "single")
        hf_dataset = DatasetDict()
        type_ds = local_ds[dataset_type]
        for split in ["train", "val"]:
            if split in hf_dataset:
                hf_dataset[split] = concatenate_datasets(
                    [hf_dataset[split], type_ds[split]]
                )
                logger.info(
                    "Concatenated %s - %s dataset with new data from %s",
                    dataset_type,
                    split,
                    file_path,
                )
            else:
                hf_dataset[split] = type_ds[split]
                logger.info(
                    "Initialized %s dataset with data from %s", split, file_path
                )
        # Compose metadata descriptions for dataset annotation
        caption_generation = (
            f"Captions were generated with the SimpleCaptionConstructor class. "
            f"Obs_keys concatenated: {caption_key}."
        )
        embedding_generation = (
            f"Embeddings were generated with the InitialEmbedder class for methods: {methods}. "
            "Each method stored its embeddings in the corresponding adata.obsm key."
        )
        dataset_type_explanation = f"""Dataset type: {dataset_type}. This can be used for several loss functions from the
                                    sentence_transformers library."""

        # Annotate and push the concatenated dataset
        annotate_and_push_dataset(
            dataset=hf_dataset,
            caption_generation=caption_generation,
            embedding_generation=embedding_generation,
            dataset_type_explanation=dataset_type_explanation,
            repo_id=f"jo-mengr/geo_{geo_n}_cellxgene_{cellxgene_n}_{dataset_type}",
            readme_template_name="cellwhisperer_train",
        )
        logger.info("Final concatenated dataset pushed successfully.")


if __name__ == "__main__":
    main()<|MERGE_RESOLUTION|>--- conflicted
+++ resolved
@@ -12,11 +12,8 @@
 from adata_hf_datasets.utils import annotate_and_push_dataset
 from datasets import DatasetDict, concatenate_datasets
 import logging
-<<<<<<< HEAD
+import argparse
 import psutil
-=======
-import argparse
->>>>>>> 6c633eb2
 
 # Define project parameters and paths
 project_dir = Path(__file__).resolve().parents[1]
@@ -121,7 +118,6 @@
         Data is ultimately sourced from the file at `file_path`.
     """
     logger.info("Processing file: %s", file_path)
-<<<<<<< HEAD
     adata = anndata.read_h5ad(file_path)
     # Log the current amount of memory in GB
     used_mem = psutil.virtual_memory().percent / (1024 ** 3)
@@ -130,19 +126,11 @@
     logger.info(f"Memory usage: {used_mem}GB, Free memory: {free_mem}GB")
     
         # Clean up unnecessary fields to free up memory
-=======
-    adata = anndata.read_h5ad(file_path, backed="r+")
-
-    # Clean up unnecessary fields to free up memory
->>>>>>> 6c633eb2
     if "natural_language_annotation_replicates" in adata.obsm:
         del adata.obsm["natural_language_annotation_replicates"]
     if hasattr(adata, "layers"):
         del adata.layers
-<<<<<<< HEAD
-
-=======
->>>>>>> 6c633eb2
+
     # Apply each embedding method; embeddings are stored in adata.obsm
     for method in methods:
         logger.info("Applying embedding method '%s' on %s", method, file_path)
@@ -167,13 +155,7 @@
     train_adata.write_h5ad(train_path)
     val_adata.write_h5ad(val_path)
     logger.info("Saved processed files to: %s and %s", train_path, val_path)
-<<<<<<< HEAD
     del train_adata, val_adata  # Free up memory
-=======
-    del adata
-    del train_adata
-    del val_adata
->>>>>>> 6c633eb2
     datasets_all = {}  # These will be pushed as seperate datasets
     if isinstance(dataset_types, str):
         dataset_types = [dataset_types]
