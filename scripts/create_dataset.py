--- conflicted
+++ resolved
@@ -258,26 +258,18 @@
     # we can look at parent.name -> "cellxgene_pseudo_bulk_3_5k"
     # Alternatively, use Path(p).stem or another approach.
     names = []
-<<<<<<< HEAD
-    for p in file_paths:
-        p_obj = Path(p)
-        if p_obj.parent.name == "joined":
-            # Use the directory before "joined" for the dataset name
-            dataset_name = p_obj.parent.parent.name
-        else:
-            # If 'joined' is not in the expected place, log a warning and use the immediate parent
-            logger.warning(
-                f"Expected 'joined' directory, but found '{p_obj.parent.name}' in path: {p}"
-            )
-            dataset_name = p_obj.parent.name
-        if dataset_name not in names:
-            names.append(dataset_name)
-=======
     p_obj = Path(file_path)
-    dataset_name = p_obj.parent.name  # e.g. "cellxgene_pseudo_bulk_3_5k"
+    if p_obj.parent.name == "joined":
+        # Use the directory before "joined" for the dataset name
+        dataset_name = p_obj.parent.parent.name
+    else:
+        # If 'joined' is not in the expected place, log a warning and use the immediate parent
+        logger.warning(
+            f"Expected 'joined' directory, but found '{p_obj.parent.name}' in path: {file_path}"
+        )
+        dataset_name = p_obj.parent.name
     if dataset_name not in names:
         names.append(dataset_name)
->>>>>>> a0367fe4
 
     # Join them with underscores
     joined_names = "_".join(names)
